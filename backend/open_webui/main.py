--- conflicted
+++ resolved
@@ -31,40 +31,6 @@
 from fastapi.openapi.docs import get_swagger_ui_html
 from fastapi.responses import JSONResponse, RedirectResponse
 from fastapi.staticfiles import StaticFiles
-<<<<<<< HEAD
-from open_webui.config import (  # Ollama; OpenAI; Direct Connections; Code Execution; Image; Audio; Retrieval; Retrieval (Web Search); WebUI; WebUI (OAuth); WebUI (LDAP); Misc; Admin; Tasks
-    ADMIN_EMAIL,
-    API_KEY_ALLOWED_ENDPOINTS,
-    AUDIO_STT_ENGINE,
-    AUDIO_STT_MODEL,
-    AUDIO_STT_OPENAI_API_BASE_URL,
-    AUDIO_STT_OPENAI_API_KEY,
-    AUDIO_TTS_API_KEY,
-    AUDIO_TTS_AZURE_SPEECH_OUTPUT_FORMAT,
-    AUDIO_TTS_AZURE_SPEECH_REGION,
-    AUDIO_TTS_ENGINE,
-    AUDIO_TTS_MODEL,
-    AUDIO_TTS_OPENAI_API_BASE_URL,
-    AUDIO_TTS_OPENAI_API_KEY,
-    AUDIO_TTS_SPLIT_ON,
-    AUDIO_TTS_VOICE,
-    AUTOCOMPLETE_GENERATION_INPUT_MAX_LENGTH,
-    AUTOCOMPLETE_GENERATION_PROMPT_TEMPLATE,
-    AUTOMATIC1111_API_AUTH,
-    AUTOMATIC1111_BASE_URL,
-    AUTOMATIC1111_CFG_SCALE,
-    AUTOMATIC1111_SAMPLER,
-    AUTOMATIC1111_SCHEDULER,
-    BING_SEARCH_V7_ENDPOINT,
-    BING_SEARCH_V7_SUBSCRIPTION_KEY,
-    BOCHA_SEARCH_API_KEY,
-    BRAVE_SEARCH_API_KEY,
-    BYPASS_EMBEDDING_AND_RETRIEVAL,
-    BYPASS_WEB_SEARCH_EMBEDDING_AND_RETRIEVAL,
-    CACHE_DIR,
-    CHUNK_OVERLAP,
-    CHUNK_SIZE,
-=======
 
 from starlette.exceptions import HTTPException as StarletteHTTPException
 from starlette.middleware.base import BaseHTTPMiddleware
@@ -133,7 +99,6 @@
     ENABLE_DIRECT_CONNECTIONS,
     # Code Execution
     ENABLE_CODE_EXECUTION,
->>>>>>> b03fc97e
     CODE_EXECUTION_ENGINE,
     CODE_EXECUTION_JUPYTER_AUTH,
     CODE_EXECUTION_JUPYTER_AUTH_PASSWORD,
@@ -279,8 +244,6 @@
     SERPLY_API_KEY,
     SERPSTACK_API_KEY,
     SERPSTACK_HTTPS,
-<<<<<<< HEAD
-=======
     TAVILY_API_KEY,
     BING_SEARCH_V7_ENDPOINT,
     BING_SEARCH_V7_SUBSCRIPTION_KEY,
@@ -308,7 +271,6 @@
     WEBUI_BANNERS,
     WEBHOOK_URL,
     ADMIN_EMAIL,
->>>>>>> b03fc97e
     SHOW_ADMIN_DETAILS,
     STATIC_DIR,
     TAGS_GENERATION_PROMPT_TEMPLATE,
