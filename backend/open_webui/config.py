--- conflicted
+++ resolved
@@ -1,20 +1,19 @@
-import base64
 import json
 import logging
 import os
 import shutil
-<<<<<<< HEAD
-=======
 import base64
 import redis
 
->>>>>>> 852d9dcb
 from datetime import datetime
 from pathlib import Path
 from typing import Generic, Optional, TypeVar
 from urllib.parse import urlparse
 
 import requests
+from pydantic import BaseModel
+from sqlalchemy import JSON, Column, DateTime, Integer, func
+
 from open_webui.env import (
     DATA_DIR,
     DATABASE_URL,
@@ -31,12 +30,7 @@
     log,
 )
 from open_webui.internal.db import Base, get_db
-<<<<<<< HEAD
-from pydantic import BaseModel
-from sqlalchemy import JSON, Column, DateTime, Integer, func
-=======
 from open_webui.utils.redis import get_redis_connection
->>>>>>> 852d9dcb
 
 
 class EndpointFilter(logging.Filter):
@@ -218,17 +212,8 @@
         self.config_path = config_path
         self.env_value = env_value
         self.config_value = get_config_value(config_path)
-<<<<<<< HEAD
-        if self.config_value is not None:
-            log.info(
-                "'%s' loaded from the latest database entry, value: %s",
-                env_name,
-                self.config_value,
-            )
-=======
         if self.config_value is not None and ENABLE_PERSISTENT_CONFIG:
             log.info(f"'{env_name}' loaded from the latest database entry")
->>>>>>> 852d9dcb
             self.value = self.config_value
         else:
             self.value = env_value
@@ -255,9 +240,10 @@
         new_value = get_config_value(self.config_path)
         if new_value is not None:
             self.value = new_value
-            log.info("Updated %s to new value %s", self.env_name, self.value)
+            log.info(f"Updated {self.env_name} to new value {self.value}")
 
     def save(self):
+        log.info(f"Saving '{self.env_name}' to the database")
         path_parts = self.config_path.split(".")
         sub_config = CONFIG_DATA
         for key in path_parts[:-1]:
@@ -266,7 +252,6 @@
             sub_config = sub_config[key]
         sub_config[path_parts[-1]] = self.value
         save_to_db(CONFIG_DATA)
-        log.info(f"Saving '{self.env_name}' to the database, value: {self.value}")
         self.config_value = self.value
 
 
@@ -1699,6 +1684,12 @@
     CHROMA_HTTP_SSL = os.environ.get("CHROMA_HTTP_SSL", "false").lower() == "true"
 # this uses the model defined in the Dockerfile ENV variable. If you dont use docker or docker based deployments such as k8s, the default embedding model will be used (sentence-transformers/all-MiniLM-L6-v2)
 
+# Milvus
+
+MILVUS_URI = os.environ.get("MILVUS_URI", f"{DATA_DIR}/vector_db/milvus.db")
+MILVUS_DB = os.environ.get("MILVUS_DB", "default")
+MILVUS_TOKEN = os.environ.get("MILVUS_TOKEN", None)
+
 # Qdrant
 QDRANT_URI = os.environ.get("QDRANT_URI", None)
 QDRANT_API_KEY = os.environ.get("QDRANT_API_KEY", None)
@@ -1844,11 +1835,6 @@
     "rag.use_global_rag",
     os.environ.get("USE_GLOBAL_RAG", "False").lower() == "true",
 )
-
-# Milvus
-MILVUS_URI = os.environ.get("MILVUS_URI", f"{DATA_DIR}/vector_db/milvus.db")
-MILVUS_DB = os.environ.get("MILVUS_DB", "default")
-MILVUS_TOKEN = os.environ.get("MILVUS_TOKEN", None)
 
 RAG_KNOWLEDGE_URI = os.environ.get("RAG_KNOWLEDGE_URI", f"{DATA_DIR}/knowledge")
 
