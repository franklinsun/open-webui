import ast
import asyncio
import base64
import html
import inspect
import json
import logging
import os
import random
import re
import sys
import time
from concurrent.futures import ThreadPoolExecutor
from typing import Any, Optional
from uuid import uuid4

<<<<<<< HEAD
from aiocache import cached
from fastapi import BackgroundTasks, Request
from open_webui.config import (
    CACHE_DIR,
    DEFAULT_CODE_INTERPRETER_PROMPT,
    DEFAULT_TOOLS_FUNCTION_CALLING_PROMPT_TEMPLATE,
)
from open_webui.constants import TASKS
from open_webui.env import (
    BYPASS_MODEL_ACCESS_CONTROL,
    ENABLE_REALTIME_CHAT_SAVE,
    GLOBAL_LOG_LEVEL,
    SRC_LOG_LEVELS,
)
=======

from fastapi import Request, HTTPException
from starlette.responses import Response, StreamingResponse


>>>>>>> 852d9dcb
from open_webui.models.chats import Chats
from open_webui.models.functions import Functions
from open_webui.models.models import Models
from open_webui.models.users import UserModel, Users
from open_webui.retrieval.utils import (
    get_sources_from_files,
    get_sources_from_global_rag,
)
from open_webui.routers.images import GenerateImageForm, image_generations
from open_webui.routers.pipelines import (
    process_pipeline_inlet_filter,
    process_pipeline_outlet_filter,
)
from open_webui.routers.retrieval import SearchForm, process_web_search
from open_webui.routers.tasks import (
    generate_chat_tags,
    generate_image_prompt,
    generate_queries,
    generate_title,
)
from open_webui.socket.main import (
    get_active_status_by_user_id,
    get_event_call,
    get_event_emitter,
)
from open_webui.tasks import create_task
from open_webui.utils.chat import generate_chat_completion
from open_webui.utils.code_interpreter import execute_code_jupyter
from open_webui.utils.filter import get_sorted_filter_ids, process_filter_functions
from open_webui.utils.misc import (
    add_or_update_system_message,
    add_or_update_user_message,
    deep_update,
    get_last_assistant_message,
    get_last_user_message,
    get_message_list,
    prepend_to_first_user_message_content,
    convert_logit_bias_input_to_json,
)
from open_webui.utils.plugin import load_function_module_by_id
from open_webui.utils.task import (
    get_task_model_id,
    rag_template,
    tools_function_calling_generation_template,
)
from open_webui.utils.tools import get_tools
from open_webui.utils.webhook import post_webhook
from starlette.responses import Response, StreamingResponse

logging.basicConfig(stream=sys.stdout, level=GLOBAL_LOG_LEVEL)
log = logging.getLogger(__name__)
log.setLevel(SRC_LOG_LEVELS["MAIN"])


async def chat_completion_tools_handler(
    request: Request, body: dict, extra_params: dict, user: UserModel, models, tools
) -> tuple[dict, dict]:
    async def get_content_from_response(response) -> Optional[str]:
        content = None
        if hasattr(response, "body_iterator"):
            async for chunk in response.body_iterator:
                data = json.loads(chunk.decode("utf-8"))
                content = data["choices"][0]["message"]["content"]

            # Cleanup any remaining background tasks if necessary
            if response.background is not None:
                await response.background()
        else:
            content = response["choices"][0]["message"]["content"]
        return content

    def get_tools_function_calling_payload(messages, task_model_id, content):
        user_message = get_last_user_message(messages)
        history = "\n".join(
            f"{message['role'].upper()}: \"\"\"{message['content']}\"\"\""
            for message in messages[::-1][:4]
        )

        prompt = f"History:\n{history}\nQuery: {user_message}"

        return {
            "model": task_model_id,
            "messages": [
                {"role": "system", "content": content},
                {"role": "user", "content": f"Query: {prompt}"},
            ],
            "stream": False,
            "metadata": {"task": str(TASKS.FUNCTION_CALLING)},
        }

    event_caller = extra_params["__event_call__"]
    metadata = extra_params["__metadata__"]

    task_model_id = get_task_model_id(
        body["model"],
        request.app.state.config.TASK_MODEL,
        request.app.state.config.TASK_MODEL_EXTERNAL,
        models,
    )

    skip_files = False
    sources = []

    specs = [tool["spec"] for tool in tools.values()]
    tools_specs = json.dumps(specs)

    if request.app.state.config.TOOLS_FUNCTION_CALLING_PROMPT_TEMPLATE != "":
        template = request.app.state.config.TOOLS_FUNCTION_CALLING_PROMPT_TEMPLATE
    else:
        template = DEFAULT_TOOLS_FUNCTION_CALLING_PROMPT_TEMPLATE

    tools_function_calling_prompt = tools_function_calling_generation_template(
        template, tools_specs
    )
    payload = get_tools_function_calling_payload(
        body["messages"], task_model_id, tools_function_calling_prompt
    )

    try:
        response = await generate_chat_completion(request, form_data=payload, user=user)
        log.debug(f"{response=}")
        content = await get_content_from_response(response)
        log.debug(f"{content=}")

        if not content:
            return body, {}

        try:
            content = content[content.find("{") : content.rfind("}") + 1]
            if not content:
                raise ValueError("No JSON object found in the response")

            result = json.loads(content)

            async def tool_call_handler(tool_call):
                nonlocal skip_files

                log.debug(f"{tool_call=}")

                tool_function_name = tool_call.get("name", None)
                if tool_function_name not in tools:
                    return body, {}

                tool_function_params = tool_call.get("parameters", {})

                try:
                    tool = tools[tool_function_name]

                    spec = tool.get("spec", {})
                    allowed_params = (
                        spec.get("parameters", {}).get("properties", {}).keys()
                    )
                    tool_function_params = {
                        k: v
                        for k, v in tool_function_params.items()
                        if k in allowed_params
                    }

                    if tool.get("direct", False):
                        tool_result = await event_caller(
                            {
                                "type": "execute:tool",
                                "data": {
                                    "id": str(uuid4()),
                                    "name": tool_function_name,
                                    "params": tool_function_params,
                                    "server": tool.get("server", {}),
                                    "session_id": metadata.get("session_id", None),
                                },
                            }
                        )
                    else:
                        tool_function = tool["callable"]
                        tool_result = await tool_function(**tool_function_params)

                except Exception as e:
                    tool_result = str(e)

                tool_result_files = []
                if isinstance(tool_result, list):
                    for item in tool_result:
                        # check if string
                        if isinstance(item, str) and item.startswith("data:"):
                            tool_result_files.append(item)
                            tool_result.remove(item)

                if isinstance(tool_result, dict) or isinstance(tool_result, list):
                    tool_result = json.dumps(tool_result, indent=2)

                if isinstance(tool_result, str):
                    tool = tools[tool_function_name]
                    tool_id = tool.get("tool_id", "")

                    tool_name = (
                        f"{tool_id}/{tool_function_name}"
                        if tool_id
                        else f"{tool_function_name}"
                    )
                    if tool.get("metadata", {}).get("citation", False) or tool.get(
                        "direct", False
                    ):
                        # Citation is enabled for this tool
                        sources.append(
                            {
                                "source": {
                                    "name": (f"TOOL:{tool_name}"),
                                },
                                "document": [tool_result],
                                "metadata": [{"source": (f"TOOL:{tool_name}")}],
                            }
                        )
                    else:
                        # Citation is not enabled for this tool
                        body["messages"] = add_or_update_user_message(
                            f"\nTool `{tool_name}` Output: {tool_result}",
                            body["messages"],
                        )

                    if (
                        tools[tool_function_name]
                        .get("metadata", {})
                        .get("file_handler", False)
                    ):
                        skip_files = True

            # check if "tool_calls" in result
            if result.get("tool_calls"):
                for tool_call in result.get("tool_calls"):
                    await tool_call_handler(tool_call)
            else:
                await tool_call_handler(result)

        except Exception as e:
            log.debug(f"Error: {e}")
            content = None
    except Exception as e:
        log.debug(f"Error: {e}")
        content = None

    log.debug(f"tool_contexts: {sources}")

    if skip_files and "files" in body.get("metadata", {}):
        del body["metadata"]["files"]

    return body, {"sources": sources}


async def chat_web_search_handler(
    request: Request, form_data: dict, extra_params: dict, user
):
    event_emitter = extra_params["__event_emitter__"]
    await event_emitter(
        {
            "type": "status",
            "data": {
                "action": "web_search",
                "description": "Generating search query",
                "done": False,
            },
        }
    )

    messages = form_data["messages"]
    user_message = get_last_user_message(messages)

    queries = []
    try:
        res = await generate_queries(
            request,
            {
                "model": form_data["model"],
                "messages": messages,
                "prompt": user_message,
                "type": "web_search",
            },
            user,
        )

        response = res["choices"][0]["message"]["content"]

        try:
            bracket_start = response.find("{")
            bracket_end = response.rfind("}") + 1

            if bracket_start == -1 or bracket_end == -1:
                raise ValueError("No JSON object found in the response")

            response = response[bracket_start:bracket_end]
            queries = json.loads(response)
            if isinstance(queries, dict):
                queries = queries.get("queries", [])
            else:
                queries = []
        except Exception as e:
            queries = [response]

    except Exception as e:
        log.exception(e)
        queries = [user_message]

    if len(queries) == 0:
        await event_emitter(
            {
                "type": "status",
                "data": {
                    "action": "web_search",
                    "description": "No search query generated",
                    "done": True,
                },
            }
        )
        return form_data

    all_results = []

    for searchQuery in queries:
        await event_emitter(
            {
                "type": "status",
                "data": {
                    "action": "web_search",
                    "description": 'Searching "{{searchQuery}}"',
                    "query": searchQuery,
                    "done": False,
                },
            }
        )

        try:
            results = await process_web_search(
                request,
                SearchForm(
                    **{
                        "query": searchQuery,
                    }
                ),
                user=user,
            )

            if results:
                all_results.append(results)
                files = form_data.get("files", [])

                if results.get("collection_names"):
                    for col_idx, collection_name in enumerate(
                        results.get("collection_names")
                    ):
                        files.append(
                            {
                                "collection_name": collection_name,
                                "name": searchQuery,
                                "type": "web_search",
                                "urls": [results["filenames"][col_idx]],
                            }
                        )
                elif results.get("docs"):
                    # Invoked when bypass embedding and retrieval is set to True
                    docs = results["docs"]

                    if len(docs) == len(results["filenames"]):
                        # the number of docs and filenames (urls) should be the same
                        for doc_idx, doc in enumerate(docs):
                            files.append(
                                {
                                    "docs": [doc],
                                    "name": searchQuery,
                                    "type": "web_search",
                                    "urls": [results["filenames"][doc_idx]],
                                }
                            )
                    else:
                        # edge case when the number of docs and filenames (urls) are not the same
                        # this should not happen, but if it does, we will just append the docs
                        files.append(
                            {
                                "docs": results.get("docs", []),
                                "name": searchQuery,
                                "type": "web_search",
                                "urls": results["filenames"],
                            }
                        )

                form_data["files"] = files
        except Exception as e:
            log.exception(e)
            await event_emitter(
                {
                    "type": "status",
                    "data": {
                        "action": "web_search",
                        "description": 'Error searching "{{searchQuery}}"',
                        "query": searchQuery,
                        "done": True,
                        "error": True,
                    },
                }
            )

    if all_results:
        urls = []
        for results in all_results:
            if "filenames" in results:
                urls.extend(results["filenames"])

        await event_emitter(
            {
                "type": "status",
                "data": {
                    "action": "web_search",
                    "description": "Searched {{count}} sites",
                    "urls": urls,
                    "done": True,
                },
            }
        )
    else:
        await event_emitter(
            {
                "type": "status",
                "data": {
                    "action": "web_search",
                    "description": "No search results found",
                    "done": True,
                    "error": True,
                },
            }
        )

    return form_data


async def chat_image_generation_handler(
    request: Request, form_data: dict, extra_params: dict, user
):
    __event_emitter__ = extra_params["__event_emitter__"]
    await __event_emitter__(
        {
            "type": "status",
            "data": {"description": "Generating an image", "done": False},
        }
    )

    messages = form_data["messages"]
    user_message = get_last_user_message(messages)

    prompt = user_message
    negative_prompt = ""

    if request.app.state.config.ENABLE_IMAGE_PROMPT_GENERATION:
        try:
            res = await generate_image_prompt(
                request,
                {
                    "model": form_data["model"],
                    "messages": messages,
                },
                user,
            )

            response = res["choices"][0]["message"]["content"]

            try:
                bracket_start = response.find("{")
                bracket_end = response.rfind("}") + 1

                if bracket_start == -1 or bracket_end == -1:
                    raise ValueError("No JSON object found in the response")

                response = response[bracket_start:bracket_end]
                response = json.loads(response)
                prompt = response.get("prompt", [])
            except Exception as e:
                prompt = user_message

        except Exception as e:
            log.exception(e)
            prompt = user_message

    system_message_content = ""

    try:
        images = await image_generations(
            request=request,
            form_data=GenerateImageForm(**{"prompt": prompt}),
            user=user,
        )

        await __event_emitter__(
            {
                "type": "status",
                "data": {"description": "Generated an image", "done": True},
            }
        )

        await __event_emitter__(
            {
                "type": "files",
                "data": {
                    "files": [
                        {
                            "type": "image",
                            "url": image["url"],
                        }
                        for image in images
                    ]
                },
            }
        )

        system_message_content = "<context>User is shown the generated image, tell the user that the image has been generated</context>"
    except Exception as e:
        log.exception(e)
        await __event_emitter__(
            {
                "type": "status",
                "data": {
                    "description": f"An error occurred while generating an image",
                    "done": True,
                },
            }
        )

        system_message_content = "<context>Unable to generate an image, tell the user that an error occurred</context>"

    if system_message_content:
        form_data["messages"] = add_or_update_system_message(
            system_message_content, form_data["messages"]
        )

    return form_data


async def chat_completion_files_handler(
    request: Request, body: dict, user: UserModel
) -> tuple[dict, dict[str, list]]:
    sources = []
    queries = []
    try:
        queries_response = await generate_queries(
            request,
            {
                "model": body["model"],
                "messages": body["messages"],
                "type": "retrieval",
            },
            user,
        )
        queries_response = queries_response["choices"][0]["message"]["content"]

        try:
            bracket_start = queries_response.find("{")
            bracket_end = queries_response.rfind("}") + 1

            if bracket_start == -1 or bracket_end == -1:
                raise ValueError("No JSON object found in the response")

            queries_response = queries_response[bracket_start:bracket_end]
            queries_response = json.loads(queries_response)
        except Exception as e:
            queries_response = {"queries": [queries_response]}

        queries = queries_response.get("queries", [])
    except Exception:
        pass

    if len(queries) == 0:
        queries = [get_last_user_message(body["messages"])]

    if files := body.get("metadata", {}).get("files", None):
        try:
            # Offload get_sources_from_files to a separate thread
            loop = asyncio.get_running_loop()
            with ThreadPoolExecutor() as executor:
                sources = await loop.run_in_executor(
                    executor,
                    lambda: get_sources_from_files(
                        request=request,
                        files=files,
                        queries=queries,
                        embedding_function=lambda query, prefix: request.app.state.EMBEDDING_FUNCTION(
                            query, prefix=prefix, user=user
                        ),
                        k=request.app.state.config.TOP_K,
                        reranking_function=request.app.state.rf,
                        k_reranker=request.app.state.config.TOP_K_RERANKER,
                        r=request.app.state.config.RELEVANCE_THRESHOLD,
                        hybrid_search=request.app.state.config.ENABLE_RAG_HYBRID_SEARCH,
                        full_context=request.app.state.config.RAG_FULL_CONTEXT,
                    ),
                )
        except Exception as e:
            log.exception(e)

    if request.app.state.config.USE_GLOBAL_RAG:
        collection_names = [
            name.strip() for name in request.app.state.config.COLLECTION_NAME.split(",")
        ]
        sources.extend(
            get_sources_from_global_rag(
                collection_names=collection_names,
                queries=queries,
                embedding_function=lambda query: request.app.state.EMBEDDING_FUNCTION(
                    query, user=user
                ),
                k=request.app.state.config.TOP_K,
                reranking_function=request.app.state.rf,
                r=request.app.state.config.RELEVANCE_THRESHOLD,
                hybrid_search=request.app.state.config.ENABLE_RAG_HYBRID_SEARCH,
                full_context=request.app.state.config.RAG_FULL_CONTEXT,
            )
        )

    log.debug("rag_contexts:sources: %s", sources)

    return body, {"sources": sources}


def apply_params_to_form_data(form_data, model):
    params = form_data.pop("params", {})
    if model.get("ollama"):
        form_data["options"] = params

        if "format" in params:
            form_data["format"] = params["format"]

        if "keep_alive" in params:
            form_data["keep_alive"] = params["keep_alive"]
    else:
        if "seed" in params and params["seed"] is not None:
            form_data["seed"] = params["seed"]

        if "stop" in params and params["stop"] is not None:
            form_data["stop"] = params["stop"]

        if "temperature" in params and params["temperature"] is not None:
            form_data["temperature"] = params["temperature"]

        if "max_tokens" in params and params["max_tokens"] is not None:
            form_data["max_tokens"] = params["max_tokens"]

        if "top_p" in params and params["top_p"] is not None:
            form_data["top_p"] = params["top_p"]

        if "frequency_penalty" in params and params["frequency_penalty"] is not None:
            form_data["frequency_penalty"] = params["frequency_penalty"]

        if "reasoning_effort" in params and params["reasoning_effort"] is not None:
            form_data["reasoning_effort"] = params["reasoning_effort"]

        if "logit_bias" in params and params["logit_bias"] is not None:
            try:
                form_data["logit_bias"] = json.loads(
                    convert_logit_bias_input_to_json(params["logit_bias"])
                )
            except Exception as e:
                print(f"Error parsing logit_bias: {e}")

    return form_data


async def process_chat_payload(request, form_data, user, metadata, model):

    form_data = apply_params_to_form_data(form_data, model)
    log.debug(
        "form_data: %s, metadata: %s, user: %s, model: %s",
        form_data,
        metadata,
        user,
        model,
    )

    event_emitter = get_event_emitter(metadata)
    event_call = get_event_call(metadata)

    extra_params = {
        "__event_emitter__": event_emitter,
        "__event_call__": event_call,
        "__user__": {
            "id": user.id,
            "email": user.email,
            "name": user.name,
            "role": user.role,
        },
        "__metadata__": metadata,
        "__request__": request,
        "__model__": model,
    }

    # Initialize events to store additional event to be sent to the client
    # Initialize contexts and citation
    if getattr(request.state, "direct", False) and hasattr(request.state, "model"):
        models = {
            request.state.model["id"]: request.state.model,
        }
    else:
        models = request.app.state.MODELS

    task_model_id = get_task_model_id(
        form_data["model"],
        request.app.state.config.TASK_MODEL,
        request.app.state.config.TASK_MODEL_EXTERNAL,
        models,
    )

    events = []
    sources = []

    user_message = get_last_user_message(form_data["messages"])
    model_knowledge = model.get("info", {}).get("meta", {}).get("knowledge", False)

    if model_knowledge:
        await event_emitter(
            {
                "type": "status",
                "data": {
                    "action": "knowledge_search",
                    "query": user_message,
                    "done": False,
                },
            }
        )

        knowledge_files = []
        for item in model_knowledge:
            if item.get("collection_name"):
                knowledge_files.append(
                    {
                        "id": item.get("collection_name"),
                        "name": item.get("name"),
                        "legacy": True,
                    }
                )
            elif item.get("collection_names"):
                knowledge_files.append(
                    {
                        "name": item.get("name"),
                        "type": "collection",
                        "collection_names": item.get("collection_names"),
                        "legacy": True,
                    }
                )
            else:
                knowledge_files.append(item)

        files = form_data.get("files", [])
        files.extend(knowledge_files)
        form_data["files"] = files

    variables = form_data.pop("variables", None)

    # Process the form_data through the pipeline
    try:
        form_data = await process_pipeline_inlet_filter(
            request, form_data, user, models
        )
    except Exception as e:
        raise e

    try:
        filter_functions = [
            Functions.get_function_by_id(filter_id)
            for filter_id in get_sorted_filter_ids(model)
        ]

        form_data, flags = await process_filter_functions(
            request=request,
            filter_functions=filter_functions,
            filter_type="inlet",
            form_data=form_data,
            extra_params=extra_params,
        )
    except Exception as e:
        raise Exception(f"Error: {e}")

    features = form_data.pop("features", None)
    if features:
        if "web_search" in features and features["web_search"]:
            form_data = await chat_web_search_handler(
                request, form_data, extra_params, user
            )

        if "image_generation" in features and features["image_generation"]:
            form_data = await chat_image_generation_handler(
                request, form_data, extra_params, user
            )

        if "code_interpreter" in features and features["code_interpreter"]:
            form_data["messages"] = add_or_update_user_message(
                (
                    request.app.state.config.CODE_INTERPRETER_PROMPT_TEMPLATE
                    if request.app.state.config.CODE_INTERPRETER_PROMPT_TEMPLATE != ""
                    else DEFAULT_CODE_INTERPRETER_PROMPT
                ),
                form_data["messages"],
            )

    tool_ids = form_data.pop("tool_ids", None)
    files = form_data.pop("files", None)

    # Remove files duplicates
    if files:
        files = list({json.dumps(f, sort_keys=True): f for f in files}.values())

    metadata = {
        **metadata,
        "tool_ids": tool_ids,
        "files": files,
    }
    form_data["metadata"] = metadata

    # Server side tools
    tool_ids = metadata.get("tool_ids", None)
    # Client side tools
    tool_servers = metadata.get("tool_servers", None)

    log.debug(f"{tool_ids=}")
    log.debug(f"{tool_servers=}")

    tools_dict = {}

    if tool_ids:
        tools_dict = get_tools(
            request,
            tool_ids,
            user,
            {
                **extra_params,
                "__model__": models[task_model_id],
                "__messages__": form_data["messages"],
                "__files__": metadata.get("files", []),
            },
        )

    if tool_servers:
        for tool_server in tool_servers:
            tool_specs = tool_server.pop("specs", [])

            for tool in tool_specs:
                tools_dict[tool["name"]] = {
                    "spec": tool,
                    "direct": True,
                    "server": tool_server,
                }

    if tools_dict:
        if metadata.get("function_calling") == "native":
            # If the function calling is native, then call the tools function calling handler
            metadata["tools"] = tools_dict
            form_data["tools"] = [
                {"type": "function", "function": tool.get("spec", {})}
                for tool in tools_dict.values()
            ]
        else:
            # If the function calling is not native, then call the tools function calling handler
            try:
                form_data, flags = await chat_completion_tools_handler(
                    request, form_data, extra_params, user, models, tools_dict
                )
                sources.extend(flags.get("sources", []))

            except Exception as e:
                log.exception(e)

    try:
        form_data, flags = await chat_completion_files_handler(request, form_data, user)
        sources.extend(flags.get("sources", []))
    except Exception as e:
        log.exception(e)

    # If context is not empty, insert it into the messages

    if len(sources) > 0:
        context_string = ""
        citated_file_idx = {}
        for _, source in enumerate(sources, 1):
            if "document" in source:
                for doc_context, doc_meta in zip(
                    source["document"], source["metadata"]
                ):
                    file_id = doc_meta.get("file_id")
                    if file_id not in citated_file_idx:
                        citated_file_idx[file_id] = len(citated_file_idx) + 1
                    context_string += f'<source id="{citated_file_idx[file_id]}">{doc_context}</source>\n'

        context_string = context_string.strip()
        prompt = get_last_user_message(form_data["messages"])
        # log.info("context_string: %s", context_string)
        if prompt is None:
            raise ValueError("No user message found")
        if (
            request.app.state.config.RELEVANCE_THRESHOLD == 0
            and context_string.strip() == ""
        ):
            log.debug(
                "With a 0 relevancy threshold for RAG, the context cannot be empty"
            )

        # Workaround for Ollama 2.0+ system prompt issue
        # TODO: replace with add_or_update_system_message
        if model.get("owned_by") == "ollama":
            form_data["messages"] = prepend_to_first_user_message_content(
                rag_template(
                    request.app.state.config.RAG_TEMPLATE, context_string, prompt
                ),
                form_data["messages"],
            )
        else:
            form_data["messages"] = add_or_update_system_message(
                rag_template(
                    request.app.state.config.RAG_TEMPLATE, context_string, prompt
                ),
                form_data["messages"],
            )

    # If there are citations, add them to the data_items
    sources = [source for source in sources if source.get("source", {}).get("name", "")]

    if len(sources) > 0:
        events.append({"sources": sources})

    if model_knowledge:
        await event_emitter(
            {
                "type": "status",
                "data": {
                    "action": "knowledge_search",
                    "query": user_message,
                    "done": True,
                    "hidden": True,
                },
            }
        )

    return form_data, metadata, events


async def process_chat_response(
    request, response, form_data, user, metadata, model, events, tasks
):
    async def background_tasks_handler():
        message_map = Chats.get_messages_by_chat_id(metadata["chat_id"])
        message = message_map.get(metadata["message_id"]) if message_map else None

        if message:
            messages = get_message_list(message_map, message.get("id"))

            if tasks and messages:
                if TASKS.TITLE_GENERATION in tasks:
                    if tasks[TASKS.TITLE_GENERATION]:
                        res = await generate_title(
                            request,
                            {
                                "model": message["model"],
                                "messages": messages,
                                "chat_id": metadata["chat_id"],
                            },
                            user,
                        )

                        if res and isinstance(res, dict):
                            if len(res.get("choices", [])) == 1:
                                title_string = (
                                    res.get("choices", [])[0]
                                    .get("message", {})
                                    .get("content", message.get("content", "New Chat"))
                                )
                            else:
                                title_string = ""

                            title_string = title_string[
                                title_string.find("{") : title_string.rfind("}") + 1
                            ]

                            try:
                                title = json.loads(title_string).get(
                                    "title", "New Chat"
                                )
                            except Exception as e:
                                title = ""

                            if not title:
                                title = messages[0].get("content", "New Chat")

                            Chats.update_chat_title_by_id(metadata["chat_id"], title)

                            await event_emitter(
                                {
                                    "type": "chat:title",
                                    "data": title,
                                }
                            )
                    elif len(messages) == 2:
                        title = messages[0].get("content", "New Chat")

                        Chats.update_chat_title_by_id(metadata["chat_id"], title)

                        await event_emitter(
                            {
                                "type": "chat:title",
                                "data": message.get("content", "New Chat"),
                            }
                        )

                if TASKS.TAGS_GENERATION in tasks and tasks[TASKS.TAGS_GENERATION]:
                    res = await generate_chat_tags(
                        request,
                        {
                            "model": message["model"],
                            "messages": messages,
                            "chat_id": metadata["chat_id"],
                        },
                        user,
                    )

                    if res and isinstance(res, dict):
                        if len(res.get("choices", [])) == 1:
                            tags_string = (
                                res.get("choices", [])[0]
                                .get("message", {})
                                .get("content", "")
                            )
                        else:
                            tags_string = ""

                        tags_string = tags_string[
                            tags_string.find("{") : tags_string.rfind("}") + 1
                        ]

                        try:
                            tags = json.loads(tags_string).get("tags", [])
                            Chats.update_chat_tags_by_id(
                                metadata["chat_id"], tags, user
                            )

                            await event_emitter(
                                {
                                    "type": "chat:tags",
                                    "data": tags,
                                }
                            )
                        except Exception as e:
                            pass

    event_emitter = None
    event_caller = None
    if (
        "session_id" in metadata
        and metadata["session_id"]
        and "chat_id" in metadata
        and metadata["chat_id"]
        and "message_id" in metadata
        and metadata["message_id"]
    ):
        event_emitter = get_event_emitter(metadata)
        event_caller = get_event_call(metadata)

    # Non-streaming response
    if not isinstance(response, StreamingResponse):
        if event_emitter:
            if "error" in response:
                error = response["error"].get("detail", response["error"])
                Chats.upsert_message_to_chat_by_id_and_message_id(
                    metadata["chat_id"],
                    metadata["message_id"],
                    {
                        "error": {"content": error},
                    },
                )

            if "selected_model_id" in response:
                Chats.upsert_message_to_chat_by_id_and_message_id(
                    metadata["chat_id"],
                    metadata["message_id"],
                    {
                        "selectedModelId": response["selected_model_id"],
                    },
                )

            choices = response.get("choices", [])
            if choices and choices[0].get("message", {}).get("content"):
                content = response["choices"][0]["message"]["content"]

                if content:

                    await event_emitter(
                        {
                            "type": "chat:completion",
                            "data": response,
                        }
                    )

                    title = Chats.get_chat_title_by_id(metadata["chat_id"])

                    await event_emitter(
                        {
                            "type": "chat:completion",
                            "data": {
                                "done": True,
                                "content": content,
                                "title": title,
                            },
                        }
                    )

                    # Save message in the database
                    Chats.upsert_message_to_chat_by_id_and_message_id(
                        metadata["chat_id"],
                        metadata["message_id"],
                        {
                            "content": content,
                        },
                    )

                    # Send a webhook notification if the user is not active
                    if get_active_status_by_user_id(user.id) is None:
                        webhook_url = Users.get_user_webhook_url_by_id(user.id)
                        if webhook_url:
                            post_webhook(
                                request.app.state.WEBUI_NAME,
                                webhook_url,
                                f"{title} - {request.app.state.config.WEBUI_URL}/c/{metadata['chat_id']}\n\n{content}",
                                {
                                    "action": "chat",
                                    "message": content,
                                    "title": title,
                                    "url": f"{request.app.state.config.WEBUI_URL}/c/{metadata['chat_id']}",
                                },
                            )

                    await background_tasks_handler()

            return response
        else:
            return response

    # Non standard response
    if not any(
        content_type in response.headers["Content-Type"]
        for content_type in ["text/event-stream", "application/x-ndjson"]
    ):
        return response

    extra_params = {
        "__event_emitter__": event_emitter,
        "__event_call__": event_caller,
        "__user__": {
            "id": user.id,
            "email": user.email,
            "name": user.name,
            "role": user.role,
        },
        "__metadata__": metadata,
        "__request__": request,
        "__model__": model,
    }
    filter_functions = [
        Functions.get_function_by_id(filter_id)
        for filter_id in get_sorted_filter_ids(model)
    ]

    # Streaming response
    if event_emitter and event_caller:
        task_id = str(uuid4())  # Create a unique task ID.
        model_id = form_data.get("model", "")

        Chats.upsert_message_to_chat_by_id_and_message_id(
            metadata["chat_id"],
            metadata["message_id"],
            {
                "model": model_id,
            },
        )

        def split_content_and_whitespace(content):
            content_stripped = content.rstrip()
            original_whitespace = (
                content[len(content_stripped) :]
                if len(content) > len(content_stripped)
                else ""
            )
            return content_stripped, original_whitespace

        def is_opening_code_block(content):
            backtick_segments = content.split("```")
            # Even number of segments means the last backticks are opening a new block
            return len(backtick_segments) > 1 and len(backtick_segments) % 2 == 0

        # Handle as a background task
        async def post_response_handler(response, events):
            def serialize_content_blocks(content_blocks, raw=False):
                content = ""

                for block in content_blocks:
                    if block["type"] == "text":
                        content = f"{content}{block['content'].strip()}\n"
                    elif block["type"] == "tool_calls":
                        attributes = block.get("attributes", {})

                        tool_calls = block.get("content", [])
                        results = block.get("results", [])

                        if results:

                            tool_calls_display_content = ""
                            for tool_call in tool_calls:

                                tool_call_id = tool_call.get("id", "")
                                tool_name = tool_call.get("function", {}).get(
                                    "name", ""
                                )
                                tool_arguments = tool_call.get("function", {}).get(
                                    "arguments", ""
                                )

                                tool_result = None
                                tool_result_files = None
                                for result in results:
                                    if tool_call_id == result.get("tool_call_id", ""):
                                        tool_result = result.get("content", None)
                                        tool_result_files = result.get("files", None)
                                        break

                                if tool_result:
                                    tool_calls_display_content = f'{tool_calls_display_content}\n<details type="tool_calls" done="true" id="{tool_call_id}" name="{tool_name}" arguments="{html.escape(json.dumps(tool_arguments))}" result="{html.escape(json.dumps(tool_result))}" files="{html.escape(json.dumps(tool_result_files)) if tool_result_files else ""}">\n<summary>Tool Executed</summary>\n</details>\n'
                                else:
                                    tool_calls_display_content = f'{tool_calls_display_content}\n<details type="tool_calls" done="false" id="{tool_call_id}" name="{tool_name}" arguments="{html.escape(json.dumps(tool_arguments))}">\n<summary>Executing...</summary>\n</details>'

                            if not raw:
                                content = f"{content}\n{tool_calls_display_content}\n\n"
                        else:
                            tool_calls_display_content = ""

                            for tool_call in tool_calls:
                                tool_call_id = tool_call.get("id", "")
                                tool_name = tool_call.get("function", {}).get(
                                    "name", ""
                                )
                                tool_arguments = tool_call.get("function", {}).get(
                                    "arguments", ""
                                )

                                tool_calls_display_content = f'{tool_calls_display_content}\n<details type="tool_calls" done="false" id="{tool_call_id}" name="{tool_name}" arguments="{html.escape(json.dumps(tool_arguments))}">\n<summary>Executing...</summary>\n</details>'

                            if not raw:
                                content = f"{content}\n{tool_calls_display_content}\n\n"

                    elif block["type"] == "reasoning":
                        reasoning_display_content = "\n".join(
                            (f"> {line}" if not line.startswith(">") else line)
                            for line in block["content"].splitlines()
                        )

                        reasoning_duration = block.get("duration", None)

                        if reasoning_duration is not None:
                            if raw:
                                content = f'{content}\n<{block["start_tag"]}>{block["content"]}<{block["end_tag"]}>\n'
                            else:
                                content = f'{content}\n<details type="reasoning" done="true" duration="{reasoning_duration}">\n<summary>Thought for {reasoning_duration} seconds</summary>\n{reasoning_display_content}\n</details>\n'
                        else:
                            if raw:
                                content = f'{content}\n<{block["start_tag"]}>{block["content"]}<{block["end_tag"]}>\n'
                            else:
                                content = f'{content}\n<details type="reasoning" done="false">\n<summary>Thinking…</summary>\n{reasoning_display_content}\n</details>\n'

                    elif block["type"] == "code_interpreter":
                        attributes = block.get("attributes", {})
                        output = block.get("output", None)
                        lang = attributes.get("lang", "")

                        content_stripped, original_whitespace = (
                            split_content_and_whitespace(content)
                        )
                        if is_opening_code_block(content_stripped):
                            # Remove trailing backticks that would open a new block
                            content = (
                                content_stripped.rstrip("`").rstrip()
                                + original_whitespace
                            )
                        else:
                            # Keep content as is - either closing backticks or no backticks
                            content = content_stripped + original_whitespace

                        if output:
                            output = html.escape(json.dumps(output))

                            if raw:
                                content = f'{content}\n<code_interpreter type="code" lang="{lang}">\n{block["content"]}\n</code_interpreter>\n```output\n{output}\n```\n'
                            else:
                                content = f'{content}\n<details type="code_interpreter" done="true" output="{output}">\n<summary>Analyzed</summary>\n```{lang}\n{block["content"]}\n```\n</details>\n'
                        else:
                            if raw:
                                content = f'{content}\n<code_interpreter type="code" lang="{lang}">\n{block["content"]}\n</code_interpreter>\n'
                            else:
                                content = f'{content}\n<details type="code_interpreter" done="false">\n<summary>Analyzing...</summary>\n```{lang}\n{block["content"]}\n```\n</details>\n'

                    else:
                        block_content = str(block["content"]).strip()
                        content = f"{content}{block['type']}: {block_content}\n"

                return content.strip()

            def convert_content_blocks_to_messages(content_blocks):
                messages = []

                temp_blocks = []
                for idx, block in enumerate(content_blocks):
                    if block["type"] == "tool_calls":
                        messages.append(
                            {
                                "role": "assistant",
                                "content": serialize_content_blocks(temp_blocks),
                                "tool_calls": block.get("content"),
                            }
                        )

                        results = block.get("results", [])

                        for result in results:
                            messages.append(
                                {
                                    "role": "tool",
                                    "tool_call_id": result["tool_call_id"],
                                    "content": result["content"],
                                }
                            )
                        temp_blocks = []
                    else:
                        temp_blocks.append(block)

                if temp_blocks:
                    content = serialize_content_blocks(temp_blocks)
                    if content:
                        messages.append(
                            {
                                "role": "assistant",
                                "content": content,
                            }
                        )

                return messages

            def tag_content_handler(content_type, tags, content, content_blocks):
                end_flag = False

                def extract_attributes(tag_content):
                    """Extract attributes from a tag if they exist."""
                    attributes = {}
                    if not tag_content:  # Ensure tag_content is not None
                        return attributes
                    # Match attributes in the format: key="value" (ignores single quotes for simplicity)
                    matches = re.findall(r'(\w+)\s*=\s*"([^"]+)"', tag_content)
                    for key, value in matches:
                        attributes[key] = value
                    return attributes

                if content_blocks[-1]["type"] == "text":
                    for start_tag, end_tag in tags:
                        # Match start tag e.g., <tag> or <tag attr="value">
                        start_tag_pattern = rf"<{re.escape(start_tag)}(\s.*?)?>"
                        match = re.search(start_tag_pattern, content)
                        if match:
                            attr_content = (
                                match.group(1) if match.group(1) else ""
                            )  # Ensure it's not None
                            attributes = extract_attributes(
                                attr_content
                            )  # Extract attributes safely

                            # Capture everything before and after the matched tag
                            before_tag = content[
                                : match.start()
                            ]  # Content before opening tag
                            after_tag = content[
                                match.end() :
                            ]  # Content after opening tag

                            # Remove the start tag and after from the currently handling text block
                            content_blocks[-1]["content"] = content_blocks[-1][
                                "content"
                            ].replace(match.group(0) + after_tag, "")

                            if before_tag:
                                content_blocks[-1]["content"] = before_tag

                            if not content_blocks[-1]["content"]:
                                content_blocks.pop()

                            # Append the new block
                            content_blocks.append(
                                {
                                    "type": content_type,
                                    "start_tag": start_tag,
                                    "end_tag": end_tag,
                                    "attributes": attributes,
                                    "content": "",
                                    "started_at": time.time(),
                                }
                            )

                            if after_tag:
                                content_blocks[-1]["content"] = after_tag

                            break
                elif content_blocks[-1]["type"] == content_type:
                    start_tag = content_blocks[-1]["start_tag"]
                    end_tag = content_blocks[-1]["end_tag"]
                    # Match end tag e.g., </tag>
                    end_tag_pattern = rf"<{re.escape(end_tag)}>"

                    # Check if the content has the end tag
                    if re.search(end_tag_pattern, content):
                        end_flag = True

                        block_content = content_blocks[-1]["content"]
                        # Strip start and end tags from the content
                        start_tag_pattern = rf"<{re.escape(start_tag)}(.*?)>"
                        block_content = re.sub(
                            start_tag_pattern, "", block_content
                        ).strip()

                        end_tag_regex = re.compile(end_tag_pattern, re.DOTALL)
                        split_content = end_tag_regex.split(block_content, maxsplit=1)

                        # Content inside the tag
                        block_content = (
                            split_content[0].strip() if split_content else ""
                        )

                        # Leftover content (everything after `</tag>`)
                        leftover_content = (
                            split_content[1].strip() if len(split_content) > 1 else ""
                        )

                        if block_content:
                            content_blocks[-1]["content"] = block_content
                            content_blocks[-1]["ended_at"] = time.time()
                            content_blocks[-1]["duration"] = int(
                                content_blocks[-1]["ended_at"]
                                - content_blocks[-1]["started_at"]
                            )

                            # Reset the content_blocks by appending a new text block
                            if content_type != "code_interpreter":
                                if leftover_content:

                                    content_blocks.append(
                                        {
                                            "type": "text",
                                            "content": leftover_content,
                                        }
                                    )
                                else:
                                    content_blocks.append(
                                        {
                                            "type": "text",
                                            "content": "",
                                        }
                                    )

                        else:
                            # Remove the block if content is empty
                            content_blocks.pop()

                            if leftover_content:
                                content_blocks.append(
                                    {
                                        "type": "text",
                                        "content": leftover_content,
                                    }
                                )
                            else:
                                content_blocks.append(
                                    {
                                        "type": "text",
                                        "content": "",
                                    }
                                )

                        # Clean processed content
                        content = re.sub(
                            rf"<{re.escape(start_tag)}(.*?)>(.|\n)*?<{re.escape(end_tag)}>",
                            "",
                            content,
                            flags=re.DOTALL,
                        )

                return content, content_blocks, end_flag

            message = Chats.get_message_by_id_and_message_id(
                metadata["chat_id"], metadata["message_id"]
            )

            tool_calls = []

            last_assistant_message = None
            try:
                if form_data["messages"][-1]["role"] == "assistant":
                    last_assistant_message = get_last_assistant_message(
                        form_data["messages"]
                    )
            except Exception as e:
                pass

            content = (
                message.get("content", "")
                if message
                else last_assistant_message if last_assistant_message else ""
            )

            content_blocks = [
                {
                    "type": "text",
                    "content": content,
                }
            ]

            # We might want to disable this by default
            DETECT_REASONING = True
            DETECT_SOLUTION = True
            DETECT_CODE_INTERPRETER = metadata.get("features", {}).get(
                "code_interpreter", False
            )

            reasoning_tags = [
                ("think", "/think"),
                ("thinking", "/thinking"),
                ("reason", "/reason"),
                ("reasoning", "/reasoning"),
                ("thought", "/thought"),
                ("Thought", "/Thought"),
                ("|begin_of_thought|", "|end_of_thought|"),
            ]

            code_interpreter_tags = [("code_interpreter", "/code_interpreter")]

            solution_tags = [("|begin_of_solution|", "|end_of_solution|")]

            try:
                for event in events:
                    await event_emitter(
                        {
                            "type": "chat:completion",
                            "data": event,
                        }
                    )

                    # Save message in the database
                    Chats.upsert_message_to_chat_by_id_and_message_id(
                        metadata["chat_id"],
                        metadata["message_id"],
                        {
                            **event,
                        },
                    )

                async def stream_body_handler(response):
                    nonlocal content
                    nonlocal content_blocks

                    response_tool_calls = []

                    async for line in response.body_iterator:
                        line = line.decode("utf-8") if isinstance(line, bytes) else line
                        data = line

                        # Skip empty lines
                        if not data.strip():
                            continue

                        # "data:" is the prefix for each event
                        if not data.startswith("data:"):
                            continue

                        # Remove the prefix
                        data = data[len("data:") :].strip()

                        try:
                            data = json.loads(data)

                            data, _ = await process_filter_functions(
                                request=request,
                                filter_functions=filter_functions,
                                filter_type="stream",
                                form_data=data,
                                extra_params=extra_params,
                            )

                            if data:
                                if "event" in data:
                                    await event_emitter(data.get("event", {}))

                                if "selected_model_id" in data:
                                    model_id = data["selected_model_id"]
                                    Chats.upsert_message_to_chat_by_id_and_message_id(
                                        metadata["chat_id"],
                                        metadata["message_id"],
                                        {
                                            "selectedModelId": model_id,
                                        },
                                    )
                                else:
                                    choices = data.get("choices", [])
                                    if not choices:
                                        error = data.get("error", {})
                                        if error:
                                            await event_emitter(
                                                {
                                                    "type": "chat:completion",
                                                    "data": {
                                                        "error": error,
                                                    },
                                                }
                                            )
                                        usage = data.get("usage", {})
                                        if usage:
                                            await event_emitter(
                                                {
                                                    "type": "chat:completion",
                                                    "data": {
                                                        "usage": usage,
                                                    },
                                                }
                                            )
                                        continue

                                    delta = choices[0].get("delta", {})
                                    delta_tool_calls = delta.get("tool_calls", None)

                                    if delta_tool_calls:
                                        for delta_tool_call in delta_tool_calls:
                                            tool_call_index = delta_tool_call.get(
                                                "index"
                                            )

                                            if tool_call_index is not None:
                                                # Check if the tool call already exists
                                                current_response_tool_call = None
                                                for (
                                                    response_tool_call
                                                ) in response_tool_calls:
                                                    if (
                                                        response_tool_call.get("index")
                                                        == tool_call_index
                                                    ):
                                                        current_response_tool_call = (
                                                            response_tool_call
                                                        )
                                                        break

                                                if current_response_tool_call is None:
                                                    # Add the new tool call
                                                    response_tool_calls.append(
                                                        delta_tool_call
                                                    )
                                                else:
                                                    # Update the existing tool call
                                                    delta_name = delta_tool_call.get(
                                                        "function", {}
                                                    ).get("name")
                                                    delta_arguments = (
                                                        delta_tool_call.get(
                                                            "function", {}
                                                        ).get("arguments")
                                                    )

                                                    if delta_name:
                                                        current_response_tool_call[
                                                            "function"
                                                        ]["name"] += delta_name

                                                    if delta_arguments:
                                                        current_response_tool_call[
                                                            "function"
                                                        ][
                                                            "arguments"
                                                        ] += delta_arguments

                                    value = delta.get("content")

                                    reasoning_content = delta.get(
                                        "reasoning_content"
                                    ) or delta.get("reasoning")
                                    if reasoning_content:
                                        if (
                                            not content_blocks
                                            or content_blocks[-1]["type"] != "reasoning"
                                        ):
                                            reasoning_block = {
                                                "type": "reasoning",
                                                "start_tag": "think",
                                                "end_tag": "/think",
                                                "attributes": {
                                                    "type": "reasoning_content"
                                                },
                                                "content": "",
                                                "started_at": time.time(),
                                            }
                                            content_blocks.append(reasoning_block)
                                        else:
                                            reasoning_block = content_blocks[-1]

                                        reasoning_block["content"] += reasoning_content

                                        data = {
                                            "content": serialize_content_blocks(
                                                content_blocks
                                            )
                                        }

                                    if value:
                                        if (
                                            content_blocks
                                            and content_blocks[-1]["type"]
                                            == "reasoning"
                                            and content_blocks[-1]
                                            .get("attributes", {})
                                            .get("type")
                                            == "reasoning_content"
                                        ):
                                            reasoning_block = content_blocks[-1]
                                            reasoning_block["ended_at"] = time.time()
                                            reasoning_block["duration"] = int(
                                                reasoning_block["ended_at"]
                                                - reasoning_block["started_at"]
                                            )

                                            content_blocks.append(
                                                {
                                                    "type": "text",
                                                    "content": "",
                                                }
                                            )

                                        content = f"{content}{value}"
                                        if not content_blocks:
                                            content_blocks.append(
                                                {
                                                    "type": "text",
                                                    "content": "",
                                                }
                                            )

                                        content_blocks[-1]["content"] = (
                                            content_blocks[-1]["content"] + value
                                        )

                                        if DETECT_REASONING:
                                            content, content_blocks, _ = (
                                                tag_content_handler(
                                                    "reasoning",
                                                    reasoning_tags,
                                                    content,
                                                    content_blocks,
                                                )
                                            )

                                        if DETECT_CODE_INTERPRETER:
                                            content, content_blocks, end = (
                                                tag_content_handler(
                                                    "code_interpreter",
                                                    code_interpreter_tags,
                                                    content,
                                                    content_blocks,
                                                )
                                            )

                                            if end:
                                                break

                                        if DETECT_SOLUTION:
                                            content, content_blocks, _ = (
                                                tag_content_handler(
                                                    "solution",
                                                    solution_tags,
                                                    content,
                                                    content_blocks,
                                                )
                                            )

                                        if ENABLE_REALTIME_CHAT_SAVE:
                                            # Save message in the database
                                            Chats.upsert_message_to_chat_by_id_and_message_id(
                                                metadata["chat_id"],
                                                metadata["message_id"],
                                                {
                                                    "content": serialize_content_blocks(
                                                        content_blocks
                                                    ),
                                                },
                                            )
                                        else:
                                            data = {
                                                "content": serialize_content_blocks(
                                                    content_blocks
                                                ),
                                            }

                                await event_emitter(
                                    {
                                        "type": "chat:completion",
                                        "data": data,
                                    }
                                )
                        except Exception as e:
                            done = "data: [DONE]" in line
                            if done:
                                pass
                            else:
                                log.debug("Error: ", e)
                                continue

                    if content_blocks:
                        # Clean up the last text block
                        if content_blocks[-1]["type"] == "text":
                            content_blocks[-1]["content"] = content_blocks[-1][
                                "content"
                            ].strip()

                            if not content_blocks[-1]["content"]:
                                content_blocks.pop()

                                if not content_blocks:
                                    content_blocks.append(
                                        {
                                            "type": "text",
                                            "content": "",
                                        }
                                    )

                    if response_tool_calls:
                        tool_calls.append(response_tool_calls)

                    if response.background:
                        await response.background()

                await stream_body_handler(response)

                MAX_TOOL_CALL_RETRIES = 10
                tool_call_retries = 0

                while len(tool_calls) > 0 and tool_call_retries < MAX_TOOL_CALL_RETRIES:
                    tool_call_retries += 1

                    response_tool_calls = tool_calls.pop(0)

                    content_blocks.append(
                        {
                            "type": "tool_calls",
                            "content": response_tool_calls,
                        }
                    )

                    await event_emitter(
                        {
                            "type": "chat:completion",
                            "data": {
                                "content": serialize_content_blocks(content_blocks),
                            },
                        }
                    )

                    tools = metadata.get("tools", {})

                    results = []
                    for tool_call in response_tool_calls:
                        tool_call_id = tool_call.get("id", "")
                        tool_name = tool_call.get("function", {}).get("name", "")

                        tool_function_params = {}
                        try:
                            # json.loads cannot be used because some models do not produce valid JSON
                            tool_function_params = ast.literal_eval(
                                tool_call.get("function", {}).get("arguments", "{}")
                            )
                        except Exception as e:
                            log.debug(e)
                            # Fallback to JSON parsing
                            try:
                                tool_function_params = json.loads(
                                    tool_call.get("function", {}).get("arguments", "{}")
                                )
                            except Exception as e:
                                log.debug(
                                    f"Error parsing tool call arguments: {tool_call.get('function', {}).get('arguments', '{}')}"
                                )

                        tool_result = None

                        if tool_name in tools:
                            tool = tools[tool_name]
                            spec = tool.get("spec", {})

                            try:
                                allowed_params = (
                                    spec.get("parameters", {})
                                    .get("properties", {})
                                    .keys()
                                )

                                tool_function_params = {
                                    k: v
                                    for k, v in tool_function_params.items()
                                    if k in allowed_params
                                }

                                if tool.get("direct", False):
                                    tool_result = await event_caller(
                                        {
                                            "type": "execute:tool",
                                            "data": {
                                                "id": str(uuid4()),
                                                "name": tool_name,
                                                "params": tool_function_params,
                                                "server": tool.get("server", {}),
                                                "session_id": metadata.get(
                                                    "session_id", None
                                                ),
                                            },
                                        }
                                    )

                                else:
                                    tool_function = tool["callable"]
                                    tool_result = await tool_function(
                                        **tool_function_params
                                    )

                            except Exception as e:
                                tool_result = str(e)

                        tool_result_files = []
                        if isinstance(tool_result, list):
                            for item in tool_result:
                                # check if string
                                if isinstance(item, str) and item.startswith("data:"):
                                    tool_result_files.append(item)
                                    tool_result.remove(item)

                        if isinstance(tool_result, dict) or isinstance(
                            tool_result, list
                        ):
                            tool_result = json.dumps(tool_result, indent=2)

                        results.append(
                            {
                                "tool_call_id": tool_call_id,
                                "content": tool_result,
                                **(
                                    {"files": tool_result_files}
                                    if tool_result_files
                                    else {}
                                ),
                            }
                        )

                    content_blocks[-1]["results"] = results

                    content_blocks.append(
                        {
                            "type": "text",
                            "content": "",
                        }
                    )

                    await event_emitter(
                        {
                            "type": "chat:completion",
                            "data": {
                                "content": serialize_content_blocks(content_blocks),
                            },
                        }
                    )

                    try:
                        res = await generate_chat_completion(
                            request,
                            {
                                "model": model_id,
                                "stream": True,
                                "tools": form_data["tools"],
                                "messages": [
                                    *form_data["messages"],
                                    *convert_content_blocks_to_messages(content_blocks),
                                ],
                            },
                            user,
                        )

                        if isinstance(res, StreamingResponse):
                            await stream_body_handler(res)
                        else:
                            break
                    except Exception as e:
                        log.debug(e)
                        break

                if DETECT_CODE_INTERPRETER:
                    MAX_RETRIES = 5
                    retries = 0

                    while (
                        content_blocks[-1]["type"] == "code_interpreter"
                        and retries < MAX_RETRIES
                    ):
                        await event_emitter(
                            {
                                "type": "chat:completion",
                                "data": {
                                    "content": serialize_content_blocks(content_blocks),
                                },
                            }
                        )

                        retries += 1
                        log.debug(f"Attempt count: {retries}")

                        output = ""
                        try:
                            if content_blocks[-1]["attributes"].get("type") == "code":
                                code = content_blocks[-1]["content"]

                                if (
                                    request.app.state.config.CODE_INTERPRETER_ENGINE
                                    == "pyodide"
                                ):
                                    output = await event_caller(
                                        {
                                            "type": "execute:python",
                                            "data": {
                                                "id": str(uuid4()),
                                                "code": code,
                                                "session_id": metadata.get(
                                                    "session_id", None
                                                ),
                                            },
                                        }
                                    )
                                elif (
                                    request.app.state.config.CODE_INTERPRETER_ENGINE
                                    == "jupyter"
                                ):
                                    output = await execute_code_jupyter(
                                        request.app.state.config.CODE_INTERPRETER_JUPYTER_URL,
                                        code,
                                        (
                                            request.app.state.config.CODE_INTERPRETER_JUPYTER_AUTH_TOKEN
                                            if request.app.state.config.CODE_INTERPRETER_JUPYTER_AUTH
                                            == "token"
                                            else None
                                        ),
                                        (
                                            request.app.state.config.CODE_INTERPRETER_JUPYTER_AUTH_PASSWORD
                                            if request.app.state.config.CODE_INTERPRETER_JUPYTER_AUTH
                                            == "password"
                                            else None
                                        ),
                                        request.app.state.config.CODE_INTERPRETER_JUPYTER_TIMEOUT,
                                    )
                                else:
                                    output = {
                                        "stdout": "Code interpreter engine not configured."
                                    }

                                log.debug(f"Code interpreter output: {output}")

                                if isinstance(output, dict):
                                    stdout = output.get("stdout", "")

                                    if isinstance(stdout, str):
                                        stdoutLines = stdout.split("\n")
                                        for idx, line in enumerate(stdoutLines):
                                            if "data:image/png;base64" in line:
                                                id = str(uuid4())

                                                # ensure the path exists
                                                os.makedirs(
                                                    os.path.join(CACHE_DIR, "images"),
                                                    exist_ok=True,
                                                )

                                                image_path = os.path.join(
                                                    CACHE_DIR,
                                                    f"images/{id}.png",
                                                )

                                                with open(image_path, "wb") as f:
                                                    f.write(
                                                        base64.b64decode(
                                                            line.split(",")[1]
                                                        )
                                                    )

                                                stdoutLines[idx] = (
                                                    f"![Output Image {idx}](/cache/images/{id}.png)"
                                                )

                                        output["stdout"] = "\n".join(stdoutLines)

                                    result = output.get("result", "")

                                    if isinstance(result, str):
                                        resultLines = result.split("\n")
                                        for idx, line in enumerate(resultLines):
                                            if "data:image/png;base64" in line:
                                                id = str(uuid4())

                                                # ensure the path exists
                                                os.makedirs(
                                                    os.path.join(CACHE_DIR, "images"),
                                                    exist_ok=True,
                                                )

                                                image_path = os.path.join(
                                                    CACHE_DIR,
                                                    f"images/{id}.png",
                                                )

                                                with open(image_path, "wb") as f:
                                                    f.write(
                                                        base64.b64decode(
                                                            line.split(",")[1]
                                                        )
                                                    )

                                                resultLines[idx] = (
                                                    f"![Output Image {idx}](/cache/images/{id}.png)"
                                                )

                                        output["result"] = "\n".join(resultLines)
                        except Exception as e:
                            output = str(e)

                        content_blocks[-1]["output"] = output

                        content_blocks.append(
                            {
                                "type": "text",
                                "content": "",
                            }
                        )

                        await event_emitter(
                            {
                                "type": "chat:completion",
                                "data": {
                                    "content": serialize_content_blocks(content_blocks),
                                },
                            }
                        )

                        try:
                            res = await generate_chat_completion(
                                request,
                                {
                                    "model": model_id,
                                    "stream": True,
                                    "messages": [
                                        *form_data["messages"],
                                        {
                                            "role": "assistant",
                                            "content": serialize_content_blocks(
                                                content_blocks, raw=True
                                            ),
                                        },
                                    ],
                                },
                                user,
                            )

                            if isinstance(res, StreamingResponse):
                                await stream_body_handler(res)
                            else:
                                break
                        except Exception as e:
                            log.debug(e)
                            break

                title = Chats.get_chat_title_by_id(metadata["chat_id"])
                data = {
                    "done": True,
                    "content": serialize_content_blocks(content_blocks),
                    "title": title,
                }

                if not ENABLE_REALTIME_CHAT_SAVE:
                    # Save message in the database
                    Chats.upsert_message_to_chat_by_id_and_message_id(
                        metadata["chat_id"],
                        metadata["message_id"],
                        {
                            "content": serialize_content_blocks(content_blocks),
                        },
                    )

                # Send a webhook notification if the user is not active
                if get_active_status_by_user_id(user.id) is None:
                    webhook_url = Users.get_user_webhook_url_by_id(user.id)
                    if webhook_url:
                        post_webhook(
                            request.app.state.WEBUI_NAME,
                            webhook_url,
                            f"{title} - {request.app.state.config.WEBUI_URL}/c/{metadata['chat_id']}\n\n{content}",
                            {
                                "action": "chat",
                                "message": content,
                                "title": title,
                                "url": f"{request.app.state.config.WEBUI_URL}/c/{metadata['chat_id']}",
                            },
                        )

                await event_emitter(
                    {
                        "type": "chat:completion",
                        "data": data,
                    }
                )

                await background_tasks_handler()
            except asyncio.CancelledError:
                log.warning("Task was cancelled!")
                await event_emitter({"type": "task-cancelled"})

                if not ENABLE_REALTIME_CHAT_SAVE:
                    # Save message in the database
                    Chats.upsert_message_to_chat_by_id_and_message_id(
                        metadata["chat_id"],
                        metadata["message_id"],
                        {
                            "content": serialize_content_blocks(content_blocks),
                        },
                    )

            if response.background is not None:
                await response.background()

        # background_tasks.add_task(post_response_handler, response, events)
        task_id, _ = create_task(
            post_response_handler(response, events), id=metadata["chat_id"]
        )
        return {"status": True, "task_id": task_id}

    else:
        # Fallback to the original response
        async def stream_wrapper(original_generator, events):
            def wrap_item(item):
                return f"data: {item}\n\n"

            for event in events:
                event, _ = await process_filter_functions(
                    request=request,
                    filter_functions=filter_functions,
                    filter_type="stream",
                    form_data=event,
                    extra_params=extra_params,
                )

                if event:
                    yield wrap_item(json.dumps(event))

            async for data in original_generator:
                data, _ = await process_filter_functions(
                    request=request,
                    filter_functions=filter_functions,
                    filter_type="stream",
                    form_data=data,
                    extra_params=extra_params,
                )

                if data:
                    yield data

        return StreamingResponse(
            stream_wrapper(response.body_iterator, events),
            headers=dict(response.headers),
            background=response.background,
        )<|MERGE_RESOLUTION|>--- conflicted
+++ resolved
@@ -1,89 +1,96 @@
-import ast
+import time
+import logging
+import sys
+import os
+import base64
+
 import asyncio
-import base64
+from aiocache import cached
+from typing import Any, Optional
+import random
+import json
 import html
 import inspect
-import json
-import logging
-import os
-import random
 import re
-import sys
-import time
+import ast
+
+from uuid import uuid4
 from concurrent.futures import ThreadPoolExecutor
-from typing import Any, Optional
-from uuid import uuid4
-
-<<<<<<< HEAD
-from aiocache import cached
-from fastapi import BackgroundTasks, Request
-from open_webui.config import (
-    CACHE_DIR,
-    DEFAULT_CODE_INTERPRETER_PROMPT,
-    DEFAULT_TOOLS_FUNCTION_CALLING_PROMPT_TEMPLATE,
-)
-from open_webui.constants import TASKS
-from open_webui.env import (
-    BYPASS_MODEL_ACCESS_CONTROL,
-    ENABLE_REALTIME_CHAT_SAVE,
-    GLOBAL_LOG_LEVEL,
-    SRC_LOG_LEVELS,
-)
-=======
+
 
 from fastapi import Request, HTTPException
 from starlette.responses import Response, StreamingResponse
 
 
->>>>>>> 852d9dcb
 from open_webui.models.chats import Chats
-from open_webui.models.functions import Functions
-from open_webui.models.models import Models
-from open_webui.models.users import UserModel, Users
-from open_webui.retrieval.utils import (
-    get_sources_from_files,
-    get_sources_from_global_rag,
+from open_webui.models.users import Users
+from open_webui.socket.main import (
+    get_event_call,
+    get_event_emitter,
+    get_active_status_by_user_id,
 )
-from open_webui.routers.images import GenerateImageForm, image_generations
+from open_webui.routers.tasks import (
+    generate_queries,
+    generate_title,
+    generate_image_prompt,
+    generate_chat_tags,
+)
+from open_webui.routers.retrieval import process_web_search, SearchForm
+from open_webui.routers.images import image_generations, GenerateImageForm
 from open_webui.routers.pipelines import (
     process_pipeline_inlet_filter,
     process_pipeline_outlet_filter,
 )
-from open_webui.routers.retrieval import SearchForm, process_web_search
-from open_webui.routers.tasks import (
-    generate_chat_tags,
-    generate_image_prompt,
-    generate_queries,
-    generate_title,
-)
-from open_webui.socket.main import (
-    get_active_status_by_user_id,
-    get_event_call,
-    get_event_emitter,
-)
-from open_webui.tasks import create_task
+
+from open_webui.utils.webhook import post_webhook
+
+
+from open_webui.models.users import UserModel
+from open_webui.models.functions import Functions
+from open_webui.models.models import Models
+
+from open_webui.retrieval.utils import get_sources_from_files
+
+
 from open_webui.utils.chat import generate_chat_completion
-from open_webui.utils.code_interpreter import execute_code_jupyter
-from open_webui.utils.filter import get_sorted_filter_ids, process_filter_functions
-from open_webui.utils.misc import (
-    add_or_update_system_message,
-    add_or_update_user_message,
-    deep_update,
-    get_last_assistant_message,
-    get_last_user_message,
-    get_message_list,
-    prepend_to_first_user_message_content,
-    convert_logit_bias_input_to_json,
-)
-from open_webui.utils.plugin import load_function_module_by_id
 from open_webui.utils.task import (
     get_task_model_id,
     rag_template,
     tools_function_calling_generation_template,
 )
+from open_webui.utils.misc import (
+    deep_update,
+    get_message_list,
+    add_or_update_system_message,
+    add_or_update_user_message,
+    get_last_user_message,
+    get_last_assistant_message,
+    prepend_to_first_user_message_content,
+    convert_logit_bias_input_to_json,
+)
 from open_webui.utils.tools import get_tools
-from open_webui.utils.webhook import post_webhook
-from starlette.responses import Response, StreamingResponse
+from open_webui.utils.plugin import load_function_module_by_id
+from open_webui.utils.filter import (
+    get_sorted_filter_ids,
+    process_filter_functions,
+)
+from open_webui.utils.code_interpreter import execute_code_jupyter
+
+from open_webui.tasks import create_task
+
+from open_webui.config import (
+    CACHE_DIR,
+    DEFAULT_TOOLS_FUNCTION_CALLING_PROMPT_TEMPLATE,
+    DEFAULT_CODE_INTERPRETER_PROMPT,
+)
+from open_webui.env import (
+    SRC_LOG_LEVELS,
+    GLOBAL_LOG_LEVEL,
+    BYPASS_MODEL_ACCESS_CONTROL,
+    ENABLE_REALTIME_CHAT_SAVE,
+)
+from open_webui.constants import TASKS
+
 
 logging.basicConfig(stream=sys.stdout, level=GLOBAL_LOG_LEVEL)
 log = logging.getLogger(__name__)
@@ -166,7 +173,7 @@
         try:
             content = content[content.find("{") : content.rfind("}") + 1]
             if not content:
-                raise ValueError("No JSON object found in the response")
+                raise Exception("No JSON object found in the response")
 
             result = json.loads(content)
 
@@ -321,14 +328,11 @@
             bracket_end = response.rfind("}") + 1
 
             if bracket_start == -1 or bracket_end == -1:
-                raise ValueError("No JSON object found in the response")
+                raise Exception("No JSON object found in the response")
 
             response = response[bracket_start:bracket_end]
             queries = json.loads(response)
-            if isinstance(queries, dict):
-                queries = queries.get("queries", [])
-            else:
-                queries = []
+            queries = queries.get("queries", [])
         except Exception as e:
             queries = [response]
 
@@ -502,7 +506,7 @@
                 bracket_end = response.rfind("}") + 1
 
                 if bracket_start == -1 or bracket_end == -1:
-                    raise ValueError("No JSON object found in the response")
+                    raise Exception("No JSON object found in the response")
 
                 response = response[bracket_start:bracket_end]
                 response = json.loads(response)
@@ -572,39 +576,40 @@
     request: Request, body: dict, user: UserModel
 ) -> tuple[dict, dict[str, list]]:
     sources = []
-    queries = []
-    try:
-        queries_response = await generate_queries(
-            request,
-            {
-                "model": body["model"],
-                "messages": body["messages"],
-                "type": "retrieval",
-            },
-            user,
-        )
-        queries_response = queries_response["choices"][0]["message"]["content"]
-
+
+    if files := body.get("metadata", {}).get("files", None):
+        queries = []
         try:
-            bracket_start = queries_response.find("{")
-            bracket_end = queries_response.rfind("}") + 1
-
-            if bracket_start == -1 or bracket_end == -1:
-                raise ValueError("No JSON object found in the response")
-
-            queries_response = queries_response[bracket_start:bracket_end]
-            queries_response = json.loads(queries_response)
-        except Exception as e:
-            queries_response = {"queries": [queries_response]}
-
-        queries = queries_response.get("queries", [])
-    except Exception:
-        pass
-
-    if len(queries) == 0:
-        queries = [get_last_user_message(body["messages"])]
-
-    if files := body.get("metadata", {}).get("files", None):
+            queries_response = await generate_queries(
+                request,
+                {
+                    "model": body["model"],
+                    "messages": body["messages"],
+                    "type": "retrieval",
+                },
+                user,
+            )
+            queries_response = queries_response["choices"][0]["message"]["content"]
+
+            try:
+                bracket_start = queries_response.find("{")
+                bracket_end = queries_response.rfind("}") + 1
+
+                if bracket_start == -1 or bracket_end == -1:
+                    raise Exception("No JSON object found in the response")
+
+                queries_response = queries_response[bracket_start:bracket_end]
+                queries_response = json.loads(queries_response)
+            except Exception as e:
+                queries_response = {"queries": [queries_response]}
+
+            queries = queries_response.get("queries", [])
+        except:
+            pass
+
+        if len(queries) == 0:
+            queries = [get_last_user_message(body["messages"])]
+
         try:
             # Offload get_sources_from_files to a separate thread
             loop = asyncio.get_running_loop()
@@ -629,26 +634,26 @@
         except Exception as e:
             log.exception(e)
 
-    if request.app.state.config.USE_GLOBAL_RAG:
-        collection_names = [
-            name.strip() for name in request.app.state.config.COLLECTION_NAME.split(",")
-        ]
-        sources.extend(
-            get_sources_from_global_rag(
-                collection_names=collection_names,
-                queries=queries,
-                embedding_function=lambda query: request.app.state.EMBEDDING_FUNCTION(
-                    query, user=user
-                ),
-                k=request.app.state.config.TOP_K,
-                reranking_function=request.app.state.rf,
-                r=request.app.state.config.RELEVANCE_THRESHOLD,
-                hybrid_search=request.app.state.config.ENABLE_RAG_HYBRID_SEARCH,
-                full_context=request.app.state.config.RAG_FULL_CONTEXT,
+        if request.app.state.config.USE_GLOBAL_RAG:
+            collection_names = [
+                name.strip() for name in request.app.state.config.COLLECTION_NAME.split(",")
+            ]
+            sources.extend(
+                get_sources_from_global_rag(
+                    collection_names=collection_names,
+                    queries=queries,
+                    embedding_function=lambda query: request.app.state.EMBEDDING_FUNCTION(
+                        query, user=user
+                    ),
+                    k=request.app.state.config.TOP_K,
+                    reranking_function=request.app.state.rf,
+                    r=request.app.state.config.RELEVANCE_THRESHOLD,
+                    hybrid_search=request.app.state.config.ENABLE_RAG_HYBRID_SEARCH,
+                    full_context=request.app.state.config.RAG_FULL_CONTEXT,
+                )
             )
-        )
-
-    log.debug("rag_contexts:sources: %s", sources)
+
+        log.debug(f"rag_contexts:sources: {sources}")
 
     return body, {"sources": sources}
 
@@ -699,13 +704,7 @@
 async def process_chat_payload(request, form_data, user, metadata, model):
 
     form_data = apply_params_to_form_data(form_data, model)
-    log.debug(
-        "form_data: %s, metadata: %s, user: %s, model: %s",
-        form_data,
-        metadata,
-        user,
-        model,
-    )
+    log.debug(f"form_data: {form_data}")
 
     event_emitter = get_event_emitter(metadata)
     event_call = get_event_call(metadata)
@@ -906,7 +905,6 @@
         log.exception(e)
 
     # If context is not empty, insert it into the messages
-
     if len(sources) > 0:
         context_string = ""
         citated_file_idx = {}
@@ -922,15 +920,15 @@
 
         context_string = context_string.strip()
         prompt = get_last_user_message(form_data["messages"])
-        # log.info("context_string: %s", context_string)
+
         if prompt is None:
-            raise ValueError("No user message found")
+            raise Exception("No user message found")
         if (
             request.app.state.config.RELEVANCE_THRESHOLD == 0
             and context_string.strip() == ""
         ):
             log.debug(
-                "With a 0 relevancy threshold for RAG, the context cannot be empty"
+                f"With a 0 relevancy threshold for RAG, the context cannot be empty"
             )
 
         # Workaround for Ollama 2.0+ system prompt issue
