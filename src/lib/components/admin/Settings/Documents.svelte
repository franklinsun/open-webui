--- conflicted
+++ resolved
@@ -197,16 +197,6 @@
 	};
 
 	const submitHandler = async () => {
-<<<<<<< HEAD
-		await embeddingModelUpdateHandler();
-		await updateComponentPropertiesHandler();
-
-		if (querySettings.hybrid) {
-			await rerankingModelUpdateHandler();
-		}
-
-=======
->>>>>>> 15485e7c
 		if (contentExtractionEngine === 'tika' && tikaServerUrl === '') {
 			toast.error($i18n.t('Tika Server URL required.'));
 			return;
@@ -221,6 +211,7 @@
 
 		if (!BYPASS_EMBEDDING_AND_RETRIEVAL) {
 			await embeddingModelUpdateHandler();
+		await updateComponentPropertiesHandler();
 
 			if (querySettings.hybrid) {
 				await rerankingModelUpdateHandler();
@@ -244,21 +235,16 @@
 			},
 			content_extraction: {
 				engine: contentExtractionEngine,
-<<<<<<< HEAD
-				tika_server_url: tikaServerUrl
+				tika_server_url: tikaServerUrl,
+				document_intelligence_config: {
+					key: documentIntelligenceKey,
+					endpoint: documentIntelligenceEndpoint
+				}
 			},
 			use_global_rag: useGlobalRAG,
 			milvus_uri: milvusUri,
 			collection_name: collectionName,
 			embedding_model_id: embeddingModelId
-=======
-				tika_server_url: tikaServerUrl,
-				document_intelligence_config: {
-					key: documentIntelligenceKey,
-					endpoint: documentIntelligenceEndpoint
-				}
-			}
->>>>>>> 15485e7c
 		});
 
 		await updateQuerySettings(localStorage.token, querySettings);
@@ -323,15 +309,12 @@
 			fileMaxCount = res?.file.max_count ?? '';
 
 			enableGoogleDriveIntegration = res.enable_google_drive_integration;
-<<<<<<< HEAD
+			enableOneDriveIntegration = res.enable_onedrive_integration;
 
 			useGlobalRAG = res.use_global_rag;
 			milvusUri = res.milvus_uri;
 			collectionName = res.collection_name;
 			embeddingModelId = res.embedding_model_id;
-=======
-			enableOneDriveIntegration = res.enable_onedrive_integration;
->>>>>>> 15485e7c
 		}
 	});
 </script>
@@ -371,7 +354,6 @@
 	}}
 >
 	<div class=" space-y-2.5 overflow-y-scroll scrollbar-hidden h-full pr-1.5">
-<<<<<<< HEAD
 		<div class="text-sm font-medium mb-1">{$i18n.t('Global RAG Expert Library')}</div>
 
 		<div class="flex justify-between items-center text-xs">
@@ -412,37 +394,9 @@
 
 		<hr class=" border-gray-100 dark:border-gray-850" />
 
-		<div class="flex flex-col gap-0.5">
-			<div class=" mb-0.5 text-sm font-medium">{$i18n.t('General Settings')}</div>
-
-			<div class=" flex w-full justify-between">
-				<div class=" self-center text-xs font-medium">{$i18n.t('Embedding Model Engine')}</div>
-				<div class="flex items-center relative">
-					<select
-						class="dark:bg-gray-900 w-fit pr-8 rounded-sm px-2 p-1 text-xs bg-transparent outline-hidden text-right"
-						bind:value={embeddingEngine}
-						placeholder="Select an embedding model engine"
-						on:change={(e) => {
-							if (e.target.value === 'ollama') {
-								embeddingModel = '';
-							} else if (e.target.value === 'openai') {
-								embeddingModel = 'text-embedding-3-small';
-							} else if (e.target.value === '') {
-								embeddingModel = 'sentence-transformers/all-MiniLM-L6-v2';
-							}
-						}}
-					>
-						<option value="">{$i18n.t('Default (SentenceTransformers)')}</option>
-						<option value="ollama">{$i18n.t('Ollama')}</option>
-						<option value="openai">{$i18n.t('OpenAI')}</option>
-					</select>
-				</div>
-			</div>
-=======
 		<div class="">
 			<div class="mb-3">
 				<div class=" mb-2.5 text-base font-medium">{$i18n.t('General')}</div>
->>>>>>> 15485e7c
 
 				<hr class=" border-gray-100 dark:border-gray-850 my-2" />
 
@@ -803,62 +757,110 @@
 															animation: spinner_AtaB 0.75s infinite linear;
 														}
 
-														@keyframes spinner_AtaB {
-															100% {
-																transform: rotate(360deg);
-															}
-														}
-													</style>
-													<path
-														d="M12,1A11,11,0,1,0,23,12,11,11,0,0,0,12,1Zm0,19a8,8,0,1,1,8-8A8,8,0,0,1,12,20Z"
-														opacity=".25"
-													/>
-													<path
-														d="M10.14,1.16a11,11,0,0,0-9,8.92A1.59,1.59,0,0,0,2.46,12,1.52,1.52,0,0,0,4.11,10.7a8,8,0,0,1,6.66-6.61A1.42,1.42,0,0,0,12,2.69h0A1.57,1.57,0,0,0,10.14,1.16Z"
-														class="spinner_ajPY"
-													/>
-												</svg>
-											</div>
-										{:else}
-											<svg
-												xmlns="http://www.w3.org/2000/svg"
-												viewBox="0 0 16 16"
-												fill="currentColor"
-												class="w-4 h-4"
-											>
-												<path
-													d="M8.75 2.75a.75.75 0 0 0-1.5 0v5.69L5.03 6.22a.75.75 0 0 0-1.06 1.06l3.5 3.5a.75.75 0 0 0 1.06 0l3.5-3.5a.75.75 0 0 0-1.06-1.06L8.75 8.44V2.75Z"
-												/>
-												<path
-													d="M3.5 9.75a.75.75 0 0 0-1.5 0v1.5A2.75 2.75 0 0 0 4.75 14h6.5A2.75 2.75 0 0 0 14 11.25v-1.5a.75.75 0 0 0-1.5 0v1.5c0 .69-.56 1.25-1.25 1.25h-6.5c-.69 0-1.25-.56-1.25-1.25v-1.5Z"
-												/>
-											</svg>
-										{/if}
-									</button>
+											@keyframes spinner_AtaB {
+												100% {
+													transform: rotate(360deg);
+												}
+											}
+										</style>
+										<path
+											d="M12,1A11,11,0,1,0,23,12,11,11,0,0,0,12,1Zm0,19a8,8,0,1,1,8-8A8,8,0,0,1,12,20Z"
+											opacity=".25"
+										/>
+										<path
+											d="M10.14,1.16a11,11,0,0,0-9,8.92A1.59,1.59,0,0,0,2.46,12,1.52,1.52,0,0,0,4.11,10.7a8,8,0,0,1,6.66-6.61A1.42,1.42,0,0,0,12,2.69h0A1.57,1.57,0,0,0,10.14,1.16Z"
+											class="spinner_ajPY"
+										/>
+									</svg>
 								</div>
-							</div>
-						</div>
-					{/if}
-				</div>
+							{:else}
+								<svg
+									xmlns="http://www.w3.org/2000/svg"
+									viewBox="0 0 16 16"
+									fill="currentColor"
+									class="w-4 h-4"
+								>
+									<path
+										d="M8.75 2.75a.75.75 0 0 0-1.5 0v5.69L5.03 6.22a.75.75 0 0 0-1.06 1.06l3.5 3.5a.75.75 0 0 0 1.06 0l3.5-3.5a.75.75 0 0 0-1.06-1.06L8.75 8.44V2.75Z"
+									/>
+									<path
+										d="M3.5 9.75a.75.75 0 0 0-1.5 0v1.5A2.75 2.75 0 0 0 4.75 14h6.5A2.75 2.75 0 0 0 14 11.25v-1.5a.75.75 0 0 0-1.5 0v1.5c0 .69-.56 1.25-1.25 1.25h-6.5c-.69 0-1.25-.56-1.25-1.25v-1.5Z"
+									/>
+								</svg>
+							{/if}
+						</button>
+					</div>
+				</div>
+			{/if}
+		</div>
 
 				<div class="mb-3">
 					<div class=" mb-2.5 text-base font-medium">{$i18n.t('Retrieval')}</div>
 
 					<hr class=" border-gray-100 dark:border-gray-850 my-2" />
 
-					<div class="  mb-2.5 flex w-full justify-between">
-						<div class=" self-center text-xs font-medium">{$i18n.t('Top K')}</div>
-						<div class="flex items-center relative">
-							<input
-								class="flex-1 w-full rounded-lg text-sm bg-transparent outline-hidden"
-								type="number"
-								placeholder={$i18n.t('Enter Top K')}
-								bind:value={querySettings.k}
-								autocomplete="off"
-								min="0"
-							/>
-						</div>
-					</div>
+			<div class="flex w-full justify-between">
+				<div class="self-center text-xs font-medium">{$i18n.t('Engine')}</div>
+				<div class="flex items-center relative">
+					<select
+						class="dark:bg-gray-900 w-fit pr-8 rounded-sm px-2 text-xs bg-transparent outline-hidden text-right"
+						bind:value={contentExtractionEngine}
+						on:change={(e) => {
+							showTikaServerUrl = e.target.value === 'tika';
+						}}
+					>
+						<option value="">{$i18n.t('Default')} </option>
+						<option value="tika">{$i18n.t('Tika')}</option>
+					</select>
+				</div>
+			</div>
+
+			{#if showTikaServerUrl}
+				<div class="flex w-full mt-1">
+					<div class="flex-1 mr-2">
+						<input
+							class="w-full rounded-lg py-2 px-4 text-sm bg-gray-50 dark:text-gray-300 dark:bg-gray-850 outline-hidden"
+							placeholder={$i18n.t('Enter Tika Server URL')}
+							bind:value={tikaServerUrl}
+						/>
+					</div>
+				</div>
+			{/if}
+		</div>
+
+		<hr class=" border-gray-100 dark:border-gray-850" />
+
+		<div class="text-sm font-medium mb-1">{$i18n.t('Google Drive')}</div>
+
+		<div class="">
+			<div class="flex justify-between items-center text-xs">
+				<div class="text-xs font-medium">{$i18n.t('Enable Google Drive')}</div>
+				<div>
+					<Switch bind:state={enableGoogleDriveIntegration} />
+				</div>
+			</div>
+		</div>
+
+		<hr class=" border-gray-100 dark:border-gray-850" />
+
+		<div class=" ">
+			<div class=" text-sm font-medium mb-1">{$i18n.t('Query Params')}</div>
+
+			<div class=" flex gap-1.5">
+				<div class="flex flex-col w-full gap-1">
+					<div class=" text-xs font-medium w-full">{$i18n.t('Top K')}</div>
+
+					<div class="w-full">
+						<input
+							class=" w-full rounded-lg py-1.5 px-4 text-sm bg-gray-50 dark:text-gray-300 dark:bg-gray-850 outline-hidden"
+							type="number"
+							placeholder={$i18n.t('Enter Top K')}
+							bind:value={querySettings.k}
+							autocomplete="off"
+							min="0"
+						/>
+					</div>
+				</div>
 
 					{#if querySettings.hybrid === true}
 						<div class="  mb-2.5 flex flex-col w-full justify-between">
@@ -952,31 +954,9 @@
 					</div>
 				</div>
 			</div>
-
-			<div class="mb-3">
-				<div class=" mb-2.5 text-base font-medium">{$i18n.t('Integration')}</div>
-
-				<hr class=" border-gray-100 dark:border-gray-850 my-2" />
-
-				<div class="  mb-2.5 flex w-full justify-between">
-					<div class=" self-center text-xs font-medium">{$i18n.t('Google Drive')}</div>
-					<div class="flex items-center relative">
-						<Switch bind:state={enableGoogleDriveIntegration} />
-					</div>
-				</div>
-
-				<div class="  mb-2.5 flex w-full justify-between">
-					<div class=" self-center text-xs font-medium">{$i18n.t('OneDrive')}</div>
-					<div class="flex items-center relative">
-						<Switch bind:state={enableOneDriveIntegration} />
-					</div>
-				</div>
-			</div>
-
-			<div class="mb-3">
-				<div class=" mb-2.5 text-base font-medium">{$i18n.t('Danger Zone')}</div>
-
-				<hr class=" border-gray-100 dark:border-gray-850 my-2" />
+		</div>
+
+		<hr class=" border-gray-100 dark:border-gray-850" />
 
 				<div class="  mb-2.5 flex w-full justify-between">
 					<div class=" self-center text-xs font-medium">{$i18n.t('Reset Upload Directory')}</div>
@@ -992,22 +972,31 @@
 					</div>
 				</div>
 
-				<div class="  mb-2.5 flex w-full justify-between">
-					<div class=" self-center text-xs font-medium">
-						{$i18n.t('Reset Vector Storage/Knowledge')}
-					</div>
-					<div class="flex items-center relative">
-						<button
-							class="text-xs"
-							on:click={() => {
-								showResetConfirm = true;
-							}}
-						>
-							{$i18n.t('Reset')}
-						</button>
-					</div>
-				</div>
-			</div>
+			<button
+				class=" flex rounded-xl py-2 px-3.5 w-full hover:bg-gray-200 dark:hover:bg-gray-800 transition"
+				on:click={() => {
+					showResetConfirm = true;
+				}}
+				type="button"
+			>
+				<div class=" self-center mr-3">
+					<svg
+						xmlns="http://www.w3.org/2000/svg"
+						viewBox="0 0 16 16"
+						fill="currentColor"
+						class="w-4 h-4"
+					>
+						<path
+							fill-rule="evenodd"
+							d="M3.5 2A1.5 1.5 0 0 0 2 3.5v9A1.5 1.5 0 0 0 3.5 14h9a1.5 1.5 0 0 0 1.5-1.5v-7A1.5 1.5 0 0 0 12.5 4H9.621a1.5 1.5 0 0 1-1.06-.44L7.439 2.44A1.5 1.5 0 0 0 6.38 2H3.5Zm6.75 7.75a.75.75 0 0 0 0-1.5h-4.5a.75.75 0 0 0 0 1.5h4.5Z"
+							clip-rule="evenodd"
+						/>
+					</svg>
+				</div>
+				<div class=" self-center text-sm font-medium">
+					{$i18n.t('Reset Vector Storage/Knowledge')}
+				</div>
+			</button>
 		</div>
 	</div>
 	<div class="flex justify-end pt-3 text-sm font-medium">
