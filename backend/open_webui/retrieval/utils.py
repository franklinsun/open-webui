import asyncio
import hashlib
import logging
import os
from typing import Optional, Union

import requests
<<<<<<< HEAD
=======
import hashlib
from concurrent.futures import ThreadPoolExecutor

>>>>>>> 852d9dcb
from huggingface_hub import snapshot_download
from langchain.retrievers import ContextualCompressionRetriever, EnsembleRetriever
from langchain_community.retrievers import BM25Retriever
from langchain_core.documents import Document
<<<<<<< HEAD
from open_webui.config import VECTOR_DB
=======

from open_webui.config import VECTOR_DB
from open_webui.retrieval.vector.connector import VECTOR_DB_CLIENT

from open_webui.models.users import UserModel
from open_webui.models.files import Files

from open_webui.retrieval.vector.main import GetResult


>>>>>>> 852d9dcb
from open_webui.env import (
    ENABLE_FORWARD_USER_INFO_HEADERS,
    OFFLINE_MODE,
    SRC_LOG_LEVELS,
)
<<<<<<< HEAD
from open_webui.models.files import Files
from open_webui.models.users import UserModel
from open_webui.retrieval.vector.connector import VECTOR_DB_CLIENT
from open_webui.utils.misc import calculate_sha256_string, get_last_user_message
=======
from open_webui.config import (
    RAG_EMBEDDING_QUERY_PREFIX,
    RAG_EMBEDDING_CONTENT_PREFIX,
    RAG_EMBEDDING_PREFIX_FIELD_NAME,
)
>>>>>>> 852d9dcb

log = logging.getLogger(__name__)
log.setLevel(SRC_LOG_LEVELS["RAG"])


from typing import Any

from langchain_core.callbacks import CallbackManagerForRetrieverRun
from langchain_core.retrievers import BaseRetriever


class VectorSearchRetriever(BaseRetriever):
    collection_name: Any
    embedding_function: Any
    top_k: int

    def _get_relevant_documents(
        self,
        query: str,
        *,
        run_manager: CallbackManagerForRetrieverRun,
    ) -> list[Document]:
        result = VECTOR_DB_CLIENT.search(
            collection_name=self.collection_name,
            vectors=[self.embedding_function(query, RAG_EMBEDDING_QUERY_PREFIX)],
            limit=self.top_k,
        )

        ids = result.ids[0]
        metadatas = result.metadatas[0]
        documents = result.documents[0]

        results = []
        for idx in range(len(ids)):
            results.append(
                Document(
                    metadata=metadatas[idx],
                    page_content=documents[idx],
                )
            )
        return results


def query_doc(
    collection_name: str, query_embedding: list[float], k: int, user: UserModel = None
):
    try:
        log.debug(f"query_doc:doc {collection_name}")
        result = VECTOR_DB_CLIENT.search(
            collection_name=collection_name,
            vectors=[query_embedding],
            limit=k,
        )

        if result:
            log.info(f"query_doc:result {result.ids} {result.metadatas}")

        return result
    except Exception as e:
        log.exception(f"Error querying doc {collection_name} with limit {k}: {e}")
        raise e


def get_doc(collection_name: str, user: UserModel = None):
    try:
        log.debug(f"get_doc:doc {collection_name}")
        result = VECTOR_DB_CLIENT.get(collection_name=collection_name)

        if result:
            log.info(f"get_doc:result {result.ids} {result.metadatas}")

        return result
    except Exception as e:
        log.exception(f"Error getting doc {collection_name}: {e}")
        raise e


def query_doc_with_hybrid_search(
    collection_name: str,
    collection_result: GetResult,
    query: str,
    embedding_function,
    k: int,
    reranking_function,
    k_reranker: int,
    r: float,
) -> dict:
    try:
        log.debug(f"query_doc_with_hybrid_search:doc {collection_name}")
        bm25_retriever = BM25Retriever.from_texts(
            texts=collection_result.documents[0],
            metadatas=collection_result.metadatas[0],
        )
        bm25_retriever.k = k

        vector_search_retriever = VectorSearchRetriever(
            collection_name=collection_name,
            embedding_function=embedding_function,
            top_k=k,
        )

        ensemble_retriever = EnsembleRetriever(
            retrievers=[bm25_retriever, vector_search_retriever], weights=[0.5, 0.5]
        )
        compressor = RerankCompressor(
            embedding_function=embedding_function,
            top_n=k_reranker,
            reranking_function=reranking_function,
            r_score=r,
        )

        compression_retriever = ContextualCompressionRetriever(
            base_compressor=compressor, base_retriever=ensemble_retriever
        )

        result = compression_retriever.invoke(query)

<<<<<<< HEAD
=======
        distances = [d.metadata.get("score") for d in result]
        documents = [d.page_content for d in result]
        metadatas = [d.metadata for d in result]

        # retrieve only min(k, k_reranker) items, sort and cut by distance if k < k_reranker
        if k < k_reranker:
            sorted_items = sorted(
                zip(distances, metadatas, documents), key=lambda x: x[0], reverse=True
            )
            sorted_items = sorted_items[:k]
            distances, documents, metadatas = map(list, zip(*sorted_items))

>>>>>>> 852d9dcb
        result = {
            "distances": [distances],
            "documents": [documents],
            "metadatas": [metadatas],
        }

        log.debug(
            "query_doc_with_hybrid_search:result %s %s",
            result["metadatas"],
            result["distances"],
        )
        return result
    except Exception as e:
        log.exception(f"Error querying doc {collection_name} with hybrid search: {e}")
        raise e


def merge_get_results(get_results: list[dict]) -> dict:
    # Initialize lists to store combined data
    combined_documents = []
    combined_metadatas = []
    combined_ids = []

    for data in get_results:
        combined_documents.extend(data["documents"][0])
        combined_metadatas.extend(data["metadatas"][0])
        combined_ids.extend(data["ids"][0])

    # Create the output dictionary
    result = {
        "documents": [combined_documents],
        "metadatas": [combined_metadatas],
        "ids": [combined_ids],
    }

    return result


def merge_and_sort_query_results(query_results: list[dict], k: int) -> dict:
    # Initialize lists to store combined data
    combined = dict()  # To store documents with unique document hashes

    for data in query_results:
        distances = data["distances"][0]
        documents = data["documents"][0]
        metadatas = data["metadatas"][0]

        for distance, document, metadata in zip(distances, documents, metadatas):
            if isinstance(document, str):
                doc_hash = hashlib.md5(
                    document.encode()
                ).hexdigest()  # Compute a hash for uniqueness

                if doc_hash not in combined.keys():
                    combined[doc_hash] = (distance, document, metadata)
                    continue  # if doc is new, no further comparison is needed

                # if doc is alredy in, but new distance is better, update
                if distance > combined[doc_hash][0]:
                    combined[doc_hash] = (distance, document, metadata)

    combined = list(combined.values())
    # Sort the list based on distances
    combined.sort(key=lambda x: x[0], reverse=True)

    # Slice to keep only the top k elements
    sorted_distances, sorted_documents, sorted_metadatas = (
        zip(*combined[:k]) if combined else ([], [], [])
    )

    # Create and return the output dictionary
    return {
        "distances": [list(sorted_distances)],
        "documents": [list(sorted_documents)],
        "metadatas": [list(sorted_metadatas)],
    }


def get_all_items_from_collections(collection_names: list[str]) -> dict:
    results = []

    for collection_name in collection_names:
        if collection_name:
            try:
                result = get_doc(collection_name=collection_name)
                if result is not None:
                    results.append(result.model_dump())
                    log.info(f"get_all_items_from_collections:result {result}")
            except Exception as e:
                log.exception(f"Error when querying the collection: {e}")
        else:
            pass

    return merge_get_results(results)


def query_collection(
    collection_names: list[str],
    queries: list[str],
    embedding_function,
    k: int,
) -> dict:
    results = []
    for query in queries:
        log.debug(f"query_collection:query {query}")
        query_embedding = embedding_function(query, prefix=RAG_EMBEDDING_QUERY_PREFIX)
        for collection_name in collection_names:
            if collection_name:
                try:
                    result = query_doc(
                        collection_name=collection_name,
                        k=k,
                        query_embedding=query_embedding,
                    )
                    if result is not None:
                        results.append(result.model_dump())
                except Exception as e:
                    log.exception(f"Error when querying the collection: {e}")
            else:
                pass

    return merge_and_sort_query_results(results, k=k)


def query_collection_with_hybrid_search(
    collection_names: list[str],
    queries: list[str],
    embedding_function,
    k: int,
    reranking_function,
    k_reranker: int,
    r: float,
) -> dict:
    results = []
    error = False
    # Fetch collection data once per collection sequentially
    # Avoid fetching the same data multiple times later
    collection_results = {}
    for collection_name in collection_names:
        try:
            log.debug(
                f"query_collection_with_hybrid_search:VECTOR_DB_CLIENT.get:collection {collection_name}"
            )
            collection_results[collection_name] = VECTOR_DB_CLIENT.get(
                collection_name=collection_name
            )
        except Exception as e:
<<<<<<< HEAD
            log.exception(
                "Error when querying the collection with hybrid_search: %s", e
=======
            log.exception(f"Failed to fetch collection {collection_name}: {e}")
            collection_results[collection_name] = None

    log.info(
        f"Starting hybrid search for {len(queries)} queries in {len(collection_names)} collections..."
    )

    def process_query(collection_name, query):
        try:
            result = query_doc_with_hybrid_search(
                collection_name=collection_name,
                collection_result=collection_results[collection_name],
                query=query,
                embedding_function=embedding_function,
                k=k,
                reranking_function=reranking_function,
                k_reranker=k_reranker,
                r=r,
>>>>>>> 852d9dcb
            )
            return result, None
        except Exception as e:
            log.exception(f"Error when querying the collection with hybrid_search: {e}")
            return None, e

    # Prepare tasks for all collections and queries
    # Avoid running any tasks for collections that failed to fetch data (have assigned None)
    tasks = [
        (cn, q)
        for cn in collection_names
        if collection_results[cn] is not None
        for q in queries
    ]

    with ThreadPoolExecutor() as executor:
        future_results = [executor.submit(process_query, cn, q) for cn, q in tasks]
        task_results = [future.result() for future in future_results]

    for result, err in task_results:
        if err is not None:
            error = True
        elif result is not None:
            results.append(result)

<<<<<<< HEAD
    if error:
        raise RuntimeError(
            "Hybrid search failed for all collections. Using Non hybrid search as fallback."
=======
    if error and not results:
        raise Exception(
            "Hybrid search failed for all collections. Using Non-hybrid search as fallback."
>>>>>>> 852d9dcb
        )

    return merge_and_sort_query_results(results, k=k)


def get_embedding_function(
    embedding_engine,
    embedding_model,
    embedding_function,
    url,
    key,
    embedding_batch_size,
):
    if embedding_engine == "":
        return lambda query, prefix=None, user=None: embedding_function.encode(
            query, **({"prompt": prefix} if prefix else {})
        ).tolist()
    elif embedding_engine in ["ollama", "openai"]:
        func = lambda query, prefix=None, user=None: generate_embeddings(
            engine=embedding_engine,
            model=embedding_model,
            text=query,
            prefix=prefix,
            url=url,
            key=key,
            user=user,
        )

        def generate_multiple(query, prefix, user, func):
            if isinstance(query, list):
                embeddings = []
                for i in range(0, len(query), embedding_batch_size):
                    embeddings.extend(
                        func(
                            query[i : i + embedding_batch_size],
                            prefix=prefix,
                            user=user,
                        )
                    )
                return embeddings
            else:
                return func(query, prefix, user)

        return lambda query, prefix=None, user=None: generate_multiple(
            query, prefix, user, func
        )
    else:
        raise ValueError(f"Unknown embedding engine: {embedding_engine}")


def get_sources_from_global_rag(
    collection_names,
    queries,
    embedding_function,
    k,
    reranking_function,
    r,
    hybrid_search,
    full_context=False,
):
    log.debug(
        "collection_names: %s, queries: %s, full_context: %s",
        collection_names,
        queries,
        full_context,
    )

    context = None
    if full_context:
        try:
            context = get_all_items_from_collections(collection_names)
        except Exception as e:
            log.exception(e)
    else:
        try:
            context = None
            if hybrid_search:
                try:
                    context = query_collection_with_hybrid_search(
                        collection_names=collection_names,
                        queries=queries,
                        embedding_function=embedding_function,
                        k=k,
                        reranking_function=reranking_function,
                        r=r,
                    )
                except Exception as e:
                    log.debug(
                        "Error when using hybrid search, using non hybrid search as fallback."
                    )

            if (not hybrid_search) or (context is None):
                context = query_collection(
                    collection_names=collection_names,
                    queries=queries,
                    embedding_function=embedding_function,
                    k=k,
                )
        except Exception as e:
            log.exception(e)

    sources = []
    if "documents" in context:
        if "metadatas" in context:
            for i, document in enumerate(context["documents"][0]):
                source = {
                    "source": context["metadatas"][0][i],
                    "document": [document],
                }
                if "distances" in context and context["distances"]:
                    source["distances"] = context["distances"][0][i]

                sources.append(source)

    return sources


def get_sources_from_files(
    request,
    files,
    queries,
    embedding_function,
    k,
    reranking_function,
    k_reranker,
    r,
    hybrid_search,
    full_context=False,
):
    log.debug(
        "files: %s, queries: %s, full_context: %s",
        files,
        queries,
        full_context,
    )

    extracted_collections = []
    relevant_contexts = []

    for file in files:

        context = None
        if file.get("docs"):
            # BYPASS_WEB_SEARCH_EMBEDDING_AND_RETRIEVAL
            context = {
                "documents": [[doc.get("content") for doc in file.get("docs")]],
                "metadatas": [[doc.get("metadata") for doc in file.get("docs")]],
            }
        elif file.get("context") == "full":
            # Manual Full Mode Toggle
            context = {
                "documents": [[file.get("file").get("data", {}).get("content")]],
                "metadatas": [[{"file_id": file.get("id"), "name": file.get("name")}]],
            }
        elif (
            file.get("type") != "web_search"
            and request.app.state.config.BYPASS_EMBEDDING_AND_RETRIEVAL
        ):
            # BYPASS_EMBEDDING_AND_RETRIEVAL
            if file.get("type") == "collection":
                file_ids = file.get("data", {}).get("file_ids", [])

                documents = []
                metadatas = []
                for file_id in file_ids:
                    file_object = Files.get_file_by_id(file_id)

                    if file_object:
                        documents.append(file_object.data.get("content", ""))
                        metadatas.append(
                            {
                                "file_id": file_id,
                                "name": file_object.filename,
                                "source": file_object.filename,
                            }
                        )

                context = {
                    "documents": [documents],
                    "metadatas": [metadatas],
                }

            elif file.get("id"):
                file_object = Files.get_file_by_id(file.get("id"))
                if file_object:
                    context = {
                        "documents": [[file_object.data.get("content", "")]],
                        "metadatas": [
                            [
                                {
                                    "file_id": file.get("id"),
                                    "name": file_object.filename,
                                    "source": file_object.filename,
                                }
                            ]
                        ],
                    }
            elif file.get("file").get("data"):
                context = {
                    "documents": [[file.get("file").get("data", {}).get("content")]],
                    "metadatas": [
                        [file.get("file").get("data", {}).get("metadata", {})]
                    ],
                }
        else:
            collection_names = []
            if file.get("type") == "collection":
                if file.get("legacy"):
                    collection_names = file.get("collection_names", [])
                else:
                    collection_names.append(file["id"])
            elif file.get("collection_name"):
                collection_names.append(file["collection_name"])
            elif file.get("id"):
                if file.get("legacy"):
                    collection_names.append(f"{file['id']}")
                else:
                    collection_names.append(f"file-{file['id']}")

            collection_names = set(collection_names).difference(extracted_collections)
            if not collection_names:
                log.debug("skipping %s as it has already been extracted", file)
                continue

            if full_context:
                try:
                    context = get_all_items_from_collections(collection_names)
                except Exception as e:
                    log.exception(e)

            else:
                try:
                    context = None
                    if file.get("type") == "text":
                        context = file["content"]
                    else:
                        if hybrid_search:
                            try:
                                context = query_collection_with_hybrid_search(
                                    collection_names=collection_names,
                                    queries=queries,
                                    embedding_function=embedding_function,
                                    k=k,
                                    reranking_function=reranking_function,
                                    k_reranker=k_reranker,
                                    r=r,
                                )
                            except Exception as e:
                                log.debug(
                                    "Error when using hybrid search, using"
                                    " non hybrid search as fallback."
                                )

                        if (not hybrid_search) or (context is None):
                            context = query_collection(
                                collection_names=collection_names,
                                queries=queries,
                                embedding_function=embedding_function,
                                k=k,
                            )
                except Exception as e:
                    log.exception(e)

            extracted_collections.extend(collection_names)

        if context:
            if "data" in file:
                del file["data"]

            relevant_contexts.append({**context, "file": file})

    sources = []
    for context in relevant_contexts:
        try:
            if "documents" in context:
                if "metadatas" in context:
                    source = {
                        "source": context["file"],
                        "document": context["documents"][0],
                        "metadata": context["metadatas"][0],
                    }
                    if "distances" in context and context["distances"]:
                        source["distances"] = context["distances"][0]

                    sources.append(source)
        except Exception as e:
            log.exception(e)

    return sources


def get_model_path(model: str, update_model: bool = False):
    # Construct huggingface_hub kwargs with local_files_only to return the snapshot path
    cache_dir = os.getenv("SENTENCE_TRANSFORMERS_HOME")

    local_files_only = not update_model

    if OFFLINE_MODE:
        local_files_only = True

    snapshot_kwargs = {
        "cache_dir": cache_dir,
        "local_files_only": local_files_only,
    }

    log.debug(f"model: {model}")
    log.debug(f"snapshot_kwargs: {snapshot_kwargs}")

    # Inspiration from upstream sentence_transformers
    if (
        os.path.exists(model)
        or ("\\" in model or model.count("/") > 1)
        and local_files_only
    ):
        # If fully qualified path exists, return input, else set repo_id
        return model
    elif "/" not in model:
        # Set valid repo_id for model short-name
        model = "sentence-transformers" + "/" + model

    snapshot_kwargs["repo_id"] = model

    # Attempt to query the huggingface_hub library to determine the local path and/or to update
    try:
        model_repo_path = snapshot_download(**snapshot_kwargs)
        log.debug(f"model_repo_path: {model_repo_path}")
        return model_repo_path
    except Exception as e:
        log.exception(f"Cannot determine model snapshot path: {e}")
        return model


def generate_openai_batch_embeddings(
    model: str,
    texts: list[str],
    url: str = "https://api.openai.com/v1",
    key: str = "",
    prefix: str = None,
    user: UserModel = None,
) -> Optional[list[list[float]]]:
    try:
        log.debug(
            f"generate_openai_batch_embeddings:model {model} batch size: {len(texts)}"
        )
        json_data = {"input": texts, "model": model}
        if isinstance(RAG_EMBEDDING_PREFIX_FIELD_NAME, str) and isinstance(prefix, str):
            json_data[RAG_EMBEDDING_PREFIX_FIELD_NAME] = prefix

        r = requests.post(
            f"{url}/embeddings",
            headers={
                "Content-Type": "application/json",
                "Authorization": f"Bearer {key}",
                **(
                    {
                        "X-OpenWebUI-User-Name": user.name,
                        "X-OpenWebUI-User-Id": user.id,
                        "X-OpenWebUI-User-Email": user.email,
                        "X-OpenWebUI-User-Role": user.role,
                    }
                    if ENABLE_FORWARD_USER_INFO_HEADERS and user
                    else {}
                ),
            },
            json=json_data,
        )
        r.raise_for_status()
        data = r.json()
        if "data" in data:
            return [elem["embedding"] for elem in data["data"]]
        else:
            raise "Something went wrong :/"
    except Exception as e:
        log.exception(f"Error generating openai batch embeddings: {e}")
        return None


def generate_ollama_batch_embeddings(
    model: str,
    texts: list[str],
    url: str,
    key: str = "",
    prefix: str = None,
    user: UserModel = None,
) -> Optional[list[list[float]]]:
    try:
        log.debug(
            f"generate_ollama_batch_embeddings:model {model} batch size: {len(texts)}"
        )
        json_data = {"input": texts, "model": model}
        if isinstance(RAG_EMBEDDING_PREFIX_FIELD_NAME, str) and isinstance(prefix, str):
            json_data[RAG_EMBEDDING_PREFIX_FIELD_NAME] = prefix

        r = requests.post(
            f"{url}/api/embed",
            headers={
                "Content-Type": "application/json",
                "Authorization": f"Bearer {key}",
                **(
                    {
                        "X-OpenWebUI-User-Name": user.name,
                        "X-OpenWebUI-User-Id": user.id,
                        "X-OpenWebUI-User-Email": user.email,
                        "X-OpenWebUI-User-Role": user.role,
                    }
                    if ENABLE_FORWARD_USER_INFO_HEADERS
                    else {}
                ),
            },
            json=json_data,
        )
        r.raise_for_status()
        data = r.json()

        if "embeddings" in data:
            return data["embeddings"]
        else:
            raise "Something went wrong :/"
    except Exception as e:
        log.exception(f"Error generating ollama batch embeddings: {e}")
        return None


def generate_embeddings(
    engine: str,
    model: str,
    text: Union[str, list[str]],
    prefix: Union[str, None] = None,
    **kwargs,
):
    url = kwargs.get("url", "")
    key = kwargs.get("key", "")
    user = kwargs.get("user")

    if prefix is not None and RAG_EMBEDDING_PREFIX_FIELD_NAME is None:
        if isinstance(text, list):
            text = [f"{prefix}{text_element}" for text_element in text]
        else:
            text = f"{prefix}{text}"

    if engine == "ollama":
        if isinstance(text, list):
            embeddings = generate_ollama_batch_embeddings(
                **{
                    "model": model,
                    "texts": text,
                    "url": url,
                    "key": key,
                    "prefix": prefix,
                    "user": user,
                }
            )
        else:
            embeddings = generate_ollama_batch_embeddings(
                **{
                    "model": model,
                    "texts": [text],
                    "url": url,
                    "key": key,
                    "prefix": prefix,
                    "user": user,
                }
            )
        return embeddings[0] if isinstance(text, str) else embeddings
    elif engine == "openai":
        if isinstance(text, list):
            embeddings = generate_openai_batch_embeddings(
                model, text, url, key, prefix, user
            )
        else:
            embeddings = generate_openai_batch_embeddings(
                model, [text], url, key, prefix, user
            )
        return embeddings[0] if isinstance(text, str) else embeddings


import operator
from typing import Optional, Sequence

from langchain_core.callbacks import Callbacks
from langchain_core.documents import BaseDocumentCompressor, Document


class RerankCompressor(BaseDocumentCompressor):
    embedding_function: Any
    top_n: int
    reranking_function: Any
    r_score: float

    class Config:
        extra = "forbid"
        arbitrary_types_allowed = True

    def compress_documents(
        self,
        documents: Sequence[Document],
        query: str,
        callbacks: Optional[Callbacks] = None,
    ) -> Sequence[Document]:
        reranking = self.reranking_function is not None

        if reranking:
            scores = self.reranking_function.predict(
                [(query, doc.page_content) for doc in documents]
            )
        else:
            from sentence_transformers import util

            query_embedding = self.embedding_function(query, RAG_EMBEDDING_QUERY_PREFIX)
            document_embedding = self.embedding_function(
                [doc.page_content for doc in documents], RAG_EMBEDDING_CONTENT_PREFIX
            )
            scores = util.cos_sim(query_embedding, document_embedding)[0]

        docs_with_scores = list(zip(documents, scores.tolist()))
        if self.r_score:
            docs_with_scores = [
                (d, s) for d, s in docs_with_scores if s >= self.r_score
            ]

        result = sorted(docs_with_scores, key=operator.itemgetter(1), reverse=True)
        final_results = []
        for doc, doc_score in result[: self.top_n]:
            metadata = doc.metadata
            metadata["score"] = doc_score
            doc = Document(
                page_content=doc.page_content,
                metadata=metadata,
            )
            final_results.append(doc)
        return final_results<|MERGE_RESOLUTION|>--- conflicted
+++ resolved
@@ -1,23 +1,16 @@
-import asyncio
-import hashlib
 import logging
 import os
 from typing import Optional, Union
 
+import asyncio
 import requests
-<<<<<<< HEAD
-=======
 import hashlib
 from concurrent.futures import ThreadPoolExecutor
 
->>>>>>> 852d9dcb
 from huggingface_hub import snapshot_download
 from langchain.retrievers import ContextualCompressionRetriever, EnsembleRetriever
 from langchain_community.retrievers import BM25Retriever
 from langchain_core.documents import Document
-<<<<<<< HEAD
-from open_webui.config import VECTOR_DB
-=======
 
 from open_webui.config import VECTOR_DB
 from open_webui.retrieval.vector.connector import VECTOR_DB_CLIENT
@@ -28,24 +21,16 @@
 from open_webui.retrieval.vector.main import GetResult
 
 
->>>>>>> 852d9dcb
 from open_webui.env import (
+    SRC_LOG_LEVELS,
+    OFFLINE_MODE,
     ENABLE_FORWARD_USER_INFO_HEADERS,
-    OFFLINE_MODE,
-    SRC_LOG_LEVELS,
 )
-<<<<<<< HEAD
-from open_webui.models.files import Files
-from open_webui.models.users import UserModel
-from open_webui.retrieval.vector.connector import VECTOR_DB_CLIENT
-from open_webui.utils.misc import calculate_sha256_string, get_last_user_message
-=======
 from open_webui.config import (
     RAG_EMBEDDING_QUERY_PREFIX,
     RAG_EMBEDDING_CONTENT_PREFIX,
     RAG_EMBEDDING_PREFIX_FIELD_NAME,
 )
->>>>>>> 852d9dcb
 
 log = logging.getLogger(__name__)
 log.setLevel(SRC_LOG_LEVELS["RAG"])
@@ -115,7 +100,7 @@
         result = VECTOR_DB_CLIENT.get(collection_name=collection_name)
 
         if result:
-            log.info(f"get_doc:result {result.ids} {result.metadatas}")
+            log.info(f"query_doc:result {result.ids} {result.metadatas}")
 
         return result
     except Exception as e:
@@ -163,8 +148,6 @@
 
         result = compression_retriever.invoke(query)
 
-<<<<<<< HEAD
-=======
         distances = [d.metadata.get("score") for d in result]
         documents = [d.page_content for d in result]
         metadatas = [d.metadata for d in result]
@@ -177,17 +160,15 @@
             sorted_items = sorted_items[:k]
             distances, documents, metadatas = map(list, zip(*sorted_items))
 
->>>>>>> 852d9dcb
         result = {
             "distances": [distances],
             "documents": [documents],
             "metadatas": [metadatas],
         }
 
-        log.debug(
-            "query_doc_with_hybrid_search:result %s %s",
-            result["metadatas"],
-            result["distances"],
+        log.info(
+            "query_doc_with_hybrid_search:result "
+            + f'{result["metadatas"]} {result["distances"]}'
         )
         return result
     except Exception as e:
@@ -265,7 +246,6 @@
                 result = get_doc(collection_name=collection_name)
                 if result is not None:
                     results.append(result.model_dump())
-                    log.info(f"get_all_items_from_collections:result {result}")
             except Exception as e:
                 log.exception(f"Error when querying the collection: {e}")
         else:
@@ -325,10 +305,6 @@
                 collection_name=collection_name
             )
         except Exception as e:
-<<<<<<< HEAD
-            log.exception(
-                "Error when querying the collection with hybrid_search: %s", e
-=======
             log.exception(f"Failed to fetch collection {collection_name}: {e}")
             collection_results[collection_name] = None
 
@@ -347,7 +323,6 @@
                 reranking_function=reranking_function,
                 k_reranker=k_reranker,
                 r=r,
->>>>>>> 852d9dcb
             )
             return result, None
         except Exception as e:
@@ -373,15 +348,9 @@
         elif result is not None:
             results.append(result)
 
-<<<<<<< HEAD
-    if error:
-        raise RuntimeError(
-            "Hybrid search failed for all collections. Using Non hybrid search as fallback."
-=======
     if error and not results:
         raise Exception(
             "Hybrid search failed for all collections. Using Non-hybrid search as fallback."
->>>>>>> 852d9dcb
         )
 
     return merge_and_sort_query_results(results, k=k)
@@ -512,10 +481,7 @@
     full_context=False,
 ):
     log.debug(
-        "files: %s, queries: %s, full_context: %s",
-        files,
-        queries,
-        full_context,
+        f"files: {files} {queries} {embedding_function} {reranking_function} {full_context}"
     )
 
     extracted_collections = []
@@ -603,7 +569,7 @@
 
             collection_names = set(collection_names).difference(extracted_collections)
             if not collection_names:
-                log.debug("skipping %s as it has already been extracted", file)
+                log.debug(f"skipping {file} as it has already been extracted")
                 continue
 
             if full_context:
