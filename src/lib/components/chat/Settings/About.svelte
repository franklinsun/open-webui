<script lang="ts">
	import { getVersionUpdates } from '$lib/apis';
	import { getOllamaVersion } from '$lib/apis/ollama';
	import { WEBUI_BUILD_HASH, WEBUI_VERSION } from '$lib/constants';
	import { WEBUI_NAME, config, showChangelog } from '$lib/stores';
	import { compareVersion } from '$lib/utils';
	import { onMount, getContext } from 'svelte';

	import Tooltip from '$lib/components/common/Tooltip.svelte';

	const i18n = getContext('i18n');

	let ollamaVersion = '';

	let updateAvailable = null;
	let version = {
		current: '',
		latest: ''
	};

	const checkForVersionUpdates = async () => {
		updateAvailable = null;
		version = await getVersionUpdates(localStorage.token).catch((error) => {
			return {
				current: WEBUI_VERSION,
				latest: WEBUI_VERSION
			};
		});

		console.log(version);

		updateAvailable = compareVersion(version.latest, version.current);
		console.log(updateAvailable);
	};

	onMount(async () => {
		ollamaVersion = await getOllamaVersion(localStorage.token).catch((error) => {
			return '';
		});

		checkForVersionUpdates();
	});
</script>

<div class="flex flex-col h-full justify-between space-y-3 text-sm mb-6">
	<div class=" space-y-3 overflow-y-scroll max-h-[28rem] lg:max-h-full">
		<div>
			<div class=" mb-2.5 text-sm font-medium flex space-x-2 items-center">
				<div>
					{$WEBUI_NAME}
					{$i18n.t('Version')}
				</div>
			</div>
			<div class="flex w-full justify-between items-center">
				<div class="flex flex-col text-xs text-gray-700 dark:text-gray-200">
					<div class="flex gap-1">
						<Tooltip content={WEBUI_BUILD_HASH}>
							v{WEBUI_VERSION}
						</Tooltip>

						<a
							href="https://github.com/franklinsun/open-webui/releases/tag/v{version.latest}"
							target="_blank"
						>
							{updateAvailable === null
								? $i18n.t('Checking for updates...')
								: updateAvailable
									? `(v${version.latest} ${$i18n.t('available!')})`
									: $i18n.t('(latest)')}
						</a>
					</div>

					<button
						class=" underline flex items-center space-x-1 text-xs text-gray-500 dark:text-gray-500"
						on:click={() => {
							showChangelog.set(true);
						}}
					>
						<div>{$i18n.t("See what's new")}</div>
					</button>
				</div>

				<button
					class=" text-xs px-3 py-1.5 bg-gray-100 hover:bg-gray-200 dark:bg-gray-850 dark:hover:bg-gray-800 transition rounded-lg font-medium"
					on:click={() => {
						checkForVersionUpdates();
					}}
				>
					{$i18n.t('Check for updates')}
				</button>
			</div>
		</div>

		{#if ollamaVersion}
			<hr class=" border-gray-100 dark:border-gray-850" />

			<div>
				<div class=" mb-2.5 text-sm font-medium">{$i18n.t('Ollama Version')}</div>
				<div class="flex w-full">
					<div class="flex-1 text-xs text-gray-700 dark:text-gray-200">
						{ollamaVersion ?? 'N/A'}
					</div>
				</div>
			</div>
		{/if}

		<hr class=" border-gray-100 dark:border-gray-850" />

		{#if $config?.license_metadata}
			<div class="mb-2 text-xs">
				{#if !$WEBUI_NAME.includes('Open WebUI')}
					<span class=" text-gray-500 dark:text-gray-300 font-medium">{$WEBUI_NAME}</span> -
				{/if}

				<span class=" capitalize">{$config?.license_metadata?.type}</span> license purchased by
				<span class=" capitalize">{$config?.license_metadata?.organization_name}</span>
			</div>
		{:else}
			<div class="flex space-x-1">
				<a href="https://discord.gg/5rJgQTnV4s" target="_blank">
					<img
						alt="Discord"
						src="https://img.shields.io/badge/Discord-Open_WebUI-blue?logo=discord&logoColor=white"
					/>
				</a>

				<a href="https://twitter.com/OpenWebUI" target="_blank">
					<img
						alt="X (formerly Twitter) Follow"
						src="https://img.shields.io/twitter/follow/OpenWebUI"
					/>
				</a>

				<a href="https://github.com/open-webui/open-webui" target="_blank">
					<img
						alt="Github Repo"
						src="https://img.shields.io/github/stars/open-webui/open-webui?style=social&label=Star us on Github"
					/>
				</a>
			</div>
		{/if}

		<div class="mt-2 text-xs text-gray-400 dark:text-gray-500">
			Emoji graphics provided by
			<a href="https://github.com/jdecked/twemoji" target="_blank">Twemoji</a>, licensed under
			<a href="https://creativecommons.org/licenses/by/4.0/" target="_blank">CC-BY 4.0</a>.
		</div>

<<<<<<< HEAD
		<div class="flex space-x-1">
			<a href="https://discord.gg/5rJgQTnV4s" target="_blank">
				<img
					alt="Discord"
					src="https://img.shields.io/badge/Discord-Open_WebUI-blue?logo=discord&logoColor=white"
				/>
			</a>

			<a href="https://twitter.com/OpenWebUI" target="_blank">
				<img
					alt="X (formerly Twitter) Follow"
					src="https://img.shields.io/twitter/follow/OpenWebUI"
				/>
			</a>

			<a href="https://github.com/franklinsun/open-webui" target="_blank">
				<img
					alt="Github Repo"
					src="https://img.shields.io/github/stars/open-webui/open-webui?style=social&label=Star us on Github"
				/>
			</a>
		</div>

=======
>>>>>>> b03fc97e
		<div>
			<pre
				class="text-xs text-gray-400 dark:text-gray-500">Copyright (c) {new Date().getFullYear()} <a
					href="https://openwebui.com"
					target="_blank"
					class="underline">Open WebUI (Timothy Jaeryang Baek)</a
				>
All rights reserved.

Redistribution and use in source and binary forms, with or without
modification, are permitted provided that the following conditions are met:

1. Redistributions of source code must retain the above copyright notice, this
   list of conditions and the following disclaimer.

2. Redistributions in binary form must reproduce the above copyright notice,
   this list of conditions and the following disclaimer in the documentation
   and/or other materials provided with the distribution.

3. Neither the name of the copyright holder nor the names of its
   contributors may be used to endorse or promote products derived from
   this software without specific prior written permission.

THIS SOFTWARE IS PROVIDED BY THE COPYRIGHT HOLDERS AND CONTRIBUTORS "AS IS"
AND ANY EXPRESS OR IMPLIED WARRANTIES, INCLUDING, BUT NOT LIMITED TO, THE
IMPLIED WARRANTIES OF MERCHANTABILITY AND FITNESS FOR A PARTICULAR PURPOSE ARE
DISCLAIMED. IN NO EVENT SHALL THE COPYRIGHT HOLDER OR CONTRIBUTORS BE LIABLE
FOR ANY DIRECT, INDIRECT, INCIDENTAL, SPECIAL, EXEMPLARY, OR CONSEQUENTIAL
DAMAGES (INCLUDING, BUT NOT LIMITED TO, PROCUREMENT OF SUBSTITUTE GOODS OR
SERVICES; LOSS OF USE, DATA, OR PROFITS; OR BUSINESS INTERRUPTION) HOWEVER
CAUSED AND ON ANY THEORY OF LIABILITY, WHETHER IN CONTRACT, STRICT LIABILITY,
OR TORT (INCLUDING NEGLIGENCE OR OTHERWISE) ARISING IN ANY WAY OUT OF THE USE
OF THIS SOFTWARE, EVEN IF ADVISED OF THE POSSIBILITY OF SUCH DAMAGE.
</pre>
		</div>

		<div class="mt-2 text-xs text-gray-400 dark:text-gray-500">
			{$i18n.t('Created by')}
			<a
				class=" text-gray-500 dark:text-gray-300 font-medium"
				href="https://github.com/tjbck"
				target="_blank">Timothy J. Baek</a
			>
		</div>
	</div>
</div><|MERGE_RESOLUTION|>--- conflicted
+++ resolved
@@ -131,7 +131,7 @@
 					/>
 				</a>
 
-				<a href="https://github.com/open-webui/open-webui" target="_blank">
+				<a href="https://github.com/franklinsun/open-webui" target="_blank">
 					<img
 						alt="Github Repo"
 						src="https://img.shields.io/github/stars/open-webui/open-webui?style=social&label=Star us on Github"
@@ -146,32 +146,6 @@
 			<a href="https://creativecommons.org/licenses/by/4.0/" target="_blank">CC-BY 4.0</a>.
 		</div>
 
-<<<<<<< HEAD
-		<div class="flex space-x-1">
-			<a href="https://discord.gg/5rJgQTnV4s" target="_blank">
-				<img
-					alt="Discord"
-					src="https://img.shields.io/badge/Discord-Open_WebUI-blue?logo=discord&logoColor=white"
-				/>
-			</a>
-
-			<a href="https://twitter.com/OpenWebUI" target="_blank">
-				<img
-					alt="X (formerly Twitter) Follow"
-					src="https://img.shields.io/twitter/follow/OpenWebUI"
-				/>
-			</a>
-
-			<a href="https://github.com/franklinsun/open-webui" target="_blank">
-				<img
-					alt="Github Repo"
-					src="https://img.shields.io/github/stars/open-webui/open-webui?style=social&label=Star us on Github"
-				/>
-			</a>
-		</div>
-
-=======
->>>>>>> b03fc97e
 		<div>
 			<pre
 				class="text-xs text-gray-400 dark:text-gray-500">Copyright (c) {new Date().getFullYear()} <a
