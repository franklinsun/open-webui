import json
<<<<<<< HEAD
from typing import Optional

from open_webui.config import MILVUS_DB, MILVUS_TOKEN, MILVUS_URI
from open_webui.retrieval.vector.main import GetResult, SearchResult, VectorItem
from pymilvus import DataType, FieldSchema
from pymilvus import MilvusClient as Client
=======
import logging
from typing import Optional

from open_webui.retrieval.vector.main import VectorItem, SearchResult, GetResult
from open_webui.config import (
    MILVUS_URI,
    MILVUS_DB,
    MILVUS_TOKEN,
)
from open_webui.env import SRC_LOG_LEVELS

log = logging.getLogger(__name__)
log.setLevel(SRC_LOG_LEVELS["RAG"])
>>>>>>> 15485e7c


class MilvusClient:
    def __init__(self):
        self.collection_prefix = "open_webui"
        if MILVUS_TOKEN is None:
            self.client = Client(uri=str(MILVUS_URI), database=MILVUS_DB)
        else:
            self.client = Client(
                uri=str(MILVUS_URI), database=MILVUS_DB, token=MILVUS_TOKEN
            )

    def _result_to_get_result(self, result) -> GetResult:
        ids = []
        documents = []
        metadatas = []

        for match in result:
            _ids = []
            _documents = []
            _metadatas = []
            for item in match:
                _ids.append(item.get("id"))
                _documents.append(item.get("data", {}).get("text"))
                _metadatas.append(item.get("metadata"))

            ids.append(_ids)
            documents.append(_documents)
            metadatas.append(_metadatas)

        return GetResult(
            **{
                "ids": ids,
                "documents": documents,
                "metadatas": metadatas,
            }
        )

    def _result_to_search_result(self, result) -> SearchResult:
        ids = []
        distances = []
        documents = []
        metadatas = []

        for match in result:
            _ids = []
            _distances = []
            _documents = []
            _metadatas = []

            for item in match:
                _ids.append(item.get("id"))
                _distances.append(item.get("distance"))
                _documents.append(item.get("entity", {}).get("data", {}).get("text"))
                _metadatas.append(item.get("entity", {}).get("metadata"))

            ids.append(_ids)
            distances.append(_distances)
            documents.append(_documents)
            metadatas.append(_metadatas)

        return SearchResult(
            **{
                "ids": ids,
                "distances": distances,
                "documents": documents,
                "metadatas": metadatas,
            }
        )

    def _create_collection(self, collection_name: str, dimension: int):
        schema = self.client.create_schema(
            auto_id=False,
            enable_dynamic_field=True,
        )
        schema.add_field(
            field_name="id",
            datatype=DataType.VARCHAR,
            is_primary=True,
            max_length=65535,
        )
        schema.add_field(
            field_name="vector",
            datatype=DataType.FLOAT_VECTOR,
            dim=dimension,
            description="vector",
        )
        schema.add_field(field_name="data", datatype=DataType.JSON, description="data")
        schema.add_field(
            field_name="metadata", datatype=DataType.JSON, description="metadata"
        )

        index_params = self.client.prepare_index_params()
        index_params.add_index(
            field_name="vector",
            index_type="HNSW",
            metric_type="COSINE",
            params={"M": 16, "efConstruction": 100},
        )

        self.client.create_collection(
            collection_name=f"{self.collection_prefix}_{collection_name}",
            schema=schema,
            index_params=index_params,
        )

    def has_collection(self, collection_name: str) -> bool:
        # Check if the collection exists based on the collection name.
        collection_name = collection_name.replace("-", "_")
        return self.client.has_collection(
            collection_name=f"{self.collection_prefix}_{collection_name}"
        )

    def delete_collection(self, collection_name: str):
        # Delete the collection based on the collection name.
        collection_name = collection_name.replace("-", "_")
        return self.client.drop_collection(
            collection_name=f"{self.collection_prefix}_{collection_name}"
        )

    def search(
        self, collection_name: str, vectors: list[list[float | int]], limit: int
    ) -> Optional[SearchResult]:
        # Search for the nearest neighbor items based on the vectors and return 'limit' number of results.
        collection_name = collection_name.replace("-", "_")
        result = self.client.search(
            collection_name=f"{self.collection_prefix}_{collection_name}",
            data=vectors,
            limit=limit,
            output_fields=["data", "metadata"],
        )

        return self._result_to_search_result(result)

    def query(self, collection_name: str, filter: dict, limit: Optional[int] = None):
        # Construct the filter string for querying
        collection_name = collection_name.replace("-", "_")
        if not self.has_collection(collection_name):
            return None

        filter_string = " && ".join(
            [
                f'metadata["{key}"] == {json.dumps(value)}'
                for key, value in filter.items()
            ]
        )

        max_limit = 16383  # The maximum number of records per request
        all_results = []

        if limit is None:
            limit = float("inf")  # Use infinity as a placeholder for no limit

        # Initialize offset and remaining to handle pagination
        offset = 0
        remaining = limit

        try:
            # Loop until there are no more items to fetch or the desired limit is reached
            while remaining > 0:
                log.info(f"remaining: {remaining}")
                current_fetch = min(
                    max_limit, remaining
                )  # Determine how many items to fetch in this iteration

                results = self.client.query(
                    collection_name=f"{self.collection_prefix}_{collection_name}",
                    filter=filter_string,
                    output_fields=["*"],
                    limit=current_fetch,
                    offset=offset,
                )

                if not results:
                    break

                all_results.extend(results)
                results_count = len(results)
                remaining -= (
                    results_count  # Decrease remaining by the number of items fetched
                )
                offset += results_count

                # Break the loop if the results returned are less than the requested fetch count
                if results_count < current_fetch:
                    break

            log.debug(all_results)
            return self._result_to_get_result([all_results])
        except Exception as e:
            log.exception(
                f"Error querying collection {collection_name} with limit {limit}: {e}"
            )
            return None

    def get(self, collection_name: str) -> Optional[GetResult]:
        # Get all the items in the collection.
        collection_name = collection_name.replace("-", "_")
        result = self.client.query(
            collection_name=f"{self.collection_prefix}_{collection_name}",
            filter='id != ""',
        )
        return self._result_to_get_result([result])

    def insert(self, collection_name: str, items: list[VectorItem]):
        # Insert the items into the collection, if the collection does not exist, it will be created.
        collection_name = collection_name.replace("-", "_")
        if not self.client.has_collection(
            collection_name=f"{self.collection_prefix}_{collection_name}"
        ):
            self._create_collection(
                collection_name=collection_name, dimension=len(items[0]["vector"])
            )

        return self.client.insert(
            collection_name=f"{self.collection_prefix}_{collection_name}",
            data=[
                {
                    "id": item["id"],
                    "vector": item["vector"],
                    "data": {"text": item["text"]},
                    "metadata": item["metadata"],
                }
                for item in items
            ],
        )

    def upsert(self, collection_name: str, items: list[VectorItem]):
        # Update the items in the collection, if the items are not present, insert them. If the collection does not exist, it will be created.
        collection_name = collection_name.replace("-", "_")
        if not self.client.has_collection(
            collection_name=f"{self.collection_prefix}_{collection_name}"
        ):
            self._create_collection(
                collection_name=collection_name, dimension=len(items[0]["vector"])
            )

        return self.client.upsert(
            collection_name=f"{self.collection_prefix}_{collection_name}",
            data=[
                {
                    "id": item["id"],
                    "vector": item["vector"],
                    "data": {"text": item["text"]},
                    "metadata": item["metadata"],
                }
                for item in items
            ],
        )

    def delete(
        self,
        collection_name: str,
        ids: Optional[list[str]] = None,
        filter: Optional[dict] = None,
    ):
        # Delete the items from the collection based on the ids.
        collection_name = collection_name.replace("-", "_")
        if ids:
            return self.client.delete(
                collection_name=f"{self.collection_prefix}_{collection_name}",
                ids=ids,
            )
        elif filter:
            # Convert the filter dictionary to a string using JSON_CONTAINS.
            filter_string = " && ".join(
                [
                    f'metadata["{key}"] == {json.dumps(value)}'
                    for key, value in filter.items()
                ]
            )

            return self.client.delete(
                collection_name=f"{self.collection_prefix}_{collection_name}",
                filter=filter_string,
            )

    def reset(self):
        # Resets the database. This will delete all collections and item entries.
        collection_names = self.client.list_collections()
        for collection_name in collection_names:
            if collection_name.startswith(self.collection_prefix):
                self.client.drop_collection(collection_name=collection_name)<|MERGE_RESOLUTION|>--- conflicted
+++ resolved
@@ -1,12 +1,4 @@
 import json
-<<<<<<< HEAD
-from typing import Optional
-
-from open_webui.config import MILVUS_DB, MILVUS_TOKEN, MILVUS_URI
-from open_webui.retrieval.vector.main import GetResult, SearchResult, VectorItem
-from pymilvus import DataType, FieldSchema
-from pymilvus import MilvusClient as Client
-=======
 import logging
 from typing import Optional
 
@@ -20,7 +12,6 @@
 
 log = logging.getLogger(__name__)
 log.setLevel(SRC_LOG_LEVELS["RAG"])
->>>>>>> 15485e7c
 
 
 class MilvusClient:
