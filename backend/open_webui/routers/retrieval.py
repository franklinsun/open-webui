--- conflicted
+++ resolved
@@ -3,78 +3,60 @@
 import mimetypes
 import os
 import shutil
+
 import uuid
 from datetime import datetime
 from pathlib import Path
 from typing import Iterator, List, Optional, Sequence, Union
 
-import tiktoken
 from fastapi import (
-    APIRouter,
     Depends,
+    FastAPI,
     File,
     Form,
     HTTPException,
+    UploadFile,
     Request,
-    UploadFile,
     status,
+    APIRouter,
 )
+from fastapi.middleware.cors import CORSMiddleware
 from fastapi.concurrency import run_in_threadpool
-from fastapi.middleware.cors import CORSMiddleware
+from pydantic import BaseModel
+import tiktoken
+
+
 from langchain.text_splitter import RecursiveCharacterTextSplitter, TokenTextSplitter
 from langchain_core.documents import Document
-from open_webui.config import (
-    DEFAULT_LOCALE,
-    ENV,
-    RAG_EMBEDDING_MODEL_AUTO_UPDATE,
-    RAG_EMBEDDING_MODEL_TRUST_REMOTE_CODE,
-    RAG_RERANKING_MODEL_AUTO_UPDATE,
-    RAG_RERANKING_MODEL_TRUST_REMOTE_CODE,
-    UPLOAD_DIR,
-)
-from open_webui.constants import ERROR_MESSAGES
-from open_webui.env import DEVICE_TYPE, DOCKER, SRC_LOG_LEVELS
+
 from open_webui.models.files import FileModel, Files
 from open_webui.models.knowledge import Knowledges
+from open_webui.storage.provider import Storage
+
+
+from open_webui.retrieval.vector.connector import VECTOR_DB_CLIENT
 
 # Document loaders
 from open_webui.retrieval.loaders.main import Loader
 from open_webui.retrieval.loaders.youtube import YoutubeLoader
-from open_webui.retrieval.utils import (
-    get_embedding_function,
-    get_model_path,
-    query_collection,
-    query_collection_with_hybrid_search,
-    query_doc,
-    query_doc_with_hybrid_search,
-)
-from open_webui.retrieval.vector.connector import VECTOR_DB_CLIENT
-from open_webui.retrieval.web.bing import search_bing
+
+# Web search engines
+from open_webui.retrieval.web.main import SearchResult
+from open_webui.retrieval.web.utils import get_web_loader
+from open_webui.retrieval.web.brave import search_brave
+from open_webui.retrieval.web.kagi import search_kagi
+from open_webui.retrieval.web.mojeek import search_mojeek
 from open_webui.retrieval.web.bocha import search_bocha
-from open_webui.retrieval.web.brave import search_brave
 from open_webui.retrieval.web.duckduckgo import search_duckduckgo
-from open_webui.retrieval.web.exa import search_exa
 from open_webui.retrieval.web.google_pse import search_google_pse
 from open_webui.retrieval.web.jina_search import search_jina
-from open_webui.retrieval.web.kagi import search_kagi
-
-# Web search engines
-from open_webui.retrieval.web.main import SearchResult
-from open_webui.retrieval.web.mojeek import search_mojeek
-from open_webui.retrieval.web.perplexity import search_perplexity
 from open_webui.retrieval.web.searchapi import search_searchapi
+from open_webui.retrieval.web.serpapi import search_serpapi
 from open_webui.retrieval.web.searxng import search_searxng
-from open_webui.retrieval.web.serpapi import search_serpapi
 from open_webui.retrieval.web.serper import search_serper
 from open_webui.retrieval.web.serply import search_serply
 from open_webui.retrieval.web.serpstack import search_serpstack
 from open_webui.retrieval.web.tavily import search_tavily
-<<<<<<< HEAD
-from open_webui.storage.provider import Storage
-from open_webui.utils.auth import get_admin_user, get_verified_user
-from open_webui.utils.misc import calculate_sha256_string
-from pydantic import BaseModel
-=======
 from open_webui.retrieval.web.bing import search_bing
 from open_webui.retrieval.web.exa import search_exa
 from open_webui.retrieval.web.perplexity import search_perplexity
@@ -110,7 +92,6 @@
     DOCKER,
 )
 from open_webui.constants import ERROR_MESSAGES
->>>>>>> 852d9dcb
 
 log = logging.getLogger(__name__)
 log.setLevel(SRC_LOG_LEVELS["RAG"])
@@ -371,23 +352,18 @@
 async def get_rag_config(request: Request, user=Depends(get_admin_user)):
     return {
         "status": True,
-<<<<<<< HEAD
-        "use_global_rag": request.app.state.config.USE_GLOBAL_RAG,
-        "collection_name": request.app.state.config.COLLECTION_NAME,
-        "collection_names": [
+        # RAG settings
+        "RAG_TEMPLATE": request.app.state.config.RAG_TEMPLATE,
+        "TOP_K": request.app.state.config.TOP_K,
+        "BYPASS_EMBEDDING_AND_RETRIEVAL": request.app.state.config.BYPASS_EMBEDDING_AND_RETRIEVAL,
+        "RAG_FULL_CONTEXT": request.app.state.config.RAG_FULL_CONTEXT,
+        "USE_GLOBAL_RAG": request.app.state.config.USE_GLOBAL_RAG,
+        "COLLECTION_NAME": request.app.state.config.COLLECTION_NAME,
+        "COLLECTION_NAMES": [
             name.replace("open_webui_", "")
             for name in VECTOR_DB_CLIENT.list_collections()
             if not name.startswith("open_webui_file_")
         ],
-        "pdf_extract_images": request.app.state.config.PDF_EXTRACT_IMAGES,
-        "RAG_FULL_CONTEXT": request.app.state.config.RAG_FULL_CONTEXT,
-=======
-        # RAG settings
-        "RAG_TEMPLATE": request.app.state.config.RAG_TEMPLATE,
-        "TOP_K": request.app.state.config.TOP_K,
->>>>>>> 852d9dcb
-        "BYPASS_EMBEDDING_AND_RETRIEVAL": request.app.state.config.BYPASS_EMBEDDING_AND_RETRIEVAL,
-        "RAG_FULL_CONTEXT": request.app.state.config.RAG_FULL_CONTEXT,
         # Hybrid search settings
         "ENABLE_RAG_HYBRID_SEARCH": request.app.state.config.ENABLE_RAG_HYBRID_SEARCH,
         "TOP_K_RERANKER": request.app.state.config.TOP_K_RERANKER,
@@ -505,6 +481,8 @@
     TOP_K: Optional[int] = None
     BYPASS_EMBEDDING_AND_RETRIEVAL: Optional[bool] = None
     RAG_FULL_CONTEXT: Optional[bool] = None
+    USE_GLOBAL_RAG: Optional[bool] = None
+    COLLECTION_NAME: Optional[str] = None
 
     # Hybrid search settings
     ENABLE_RAG_HYBRID_SEARCH: Optional[bool] = None
@@ -535,8 +513,6 @@
 
     # Web search settings
     web: Optional[WebConfig] = None
-    use_global_rag: Optional[bool] = None
-    collection_name: Optional[str] = None
 
 
 @router.post("/config/update")
@@ -563,6 +539,16 @@
         form_data.RAG_FULL_CONTEXT
         if form_data.RAG_FULL_CONTEXT is not None
         else request.app.state.config.RAG_FULL_CONTEXT
+    )
+    request.app.state.config.USE_GLOBAL_RAG = (
+        form_data.USE_GLOBAL_RAG
+        if form_data.USE_GLOBAL_RAG is not None
+        else request.app.state.config.USE_GLOBAL_RAG
+    )
+    request.app.state.config.COLLECTION_NAME = (
+        form_data.COLLECTION_NAME
+        if form_data.COLLECTION_NAME is not None
+        else request.app.state.config.COLLECTION_NAME
     )
 
     # Hybrid search settings
@@ -743,18 +729,6 @@
             form_data.web.YOUTUBE_LOADER_TRANSLATION
         )
 
-    request.app.state.config.USE_GLOBAL_RAG = (
-        form_data.use_global_rag
-        if form_data.use_global_rag is not None
-        else request.app.state.config.USE_GLOBAL_RAG
-    )
-
-    request.app.state.config.COLLECTION_NAME = (
-        form_data.collection_name
-        if form_data.collection_name is not None
-        else request.app.state.config.COLLECTION_NAME
-    )
-
     return {
         "status": True,
         # RAG settings
@@ -762,6 +736,8 @@
         "TOP_K": request.app.state.config.TOP_K,
         "BYPASS_EMBEDDING_AND_RETRIEVAL": request.app.state.config.BYPASS_EMBEDDING_AND_RETRIEVAL,
         "RAG_FULL_CONTEXT": request.app.state.config.RAG_FULL_CONTEXT,
+        "USE_GLOBAL_RAG": request.app.state.config.USE_GLOBAL_RAG,
+        "COLLECTION_NAME": request.app.state.config.COLLECTION_NAME,
         # Hybrid search settings
         "ENABLE_RAG_HYBRID_SEARCH": request.app.state.config.ENABLE_RAG_HYBRID_SEARCH,
         "TOP_K_RERANKER": request.app.state.config.TOP_K_RERANKER,
@@ -827,8 +803,6 @@
             "YOUTUBE_LOADER_PROXY_URL": request.app.state.config.YOUTUBE_LOADER_PROXY_URL,
             "YOUTUBE_LOADER_TRANSLATION": request.app.state.YOUTUBE_LOADER_TRANSLATION,
         },
-        "use_global_rag": request.app.state.config.USE_GLOBAL_RAG,
-        "collection_name": request.app.state.config.COLLECTION_NAME,
     }
 
 
@@ -866,7 +840,7 @@
         return ", ".join(docs_info)
 
     log.info(
-        "save_docs_to_vector_db: document %s %s", _get_docs_info(docs), collection_name
+        f"save_docs_to_vector_db: document {_get_docs_info(docs)} {collection_name}"
     )
 
     # Check if entries with the same hash (metadata.hash) already exist
@@ -879,7 +853,7 @@
         if result is not None:
             existing_doc_ids = result.ids[0]
             if existing_doc_ids:
-                log.info("Document with hash %s already exists", metadata["hash"])
+                log.info(f"Document with hash {metadata['hash']} already exists")
                 raise ValueError(ERROR_MESSAGES.DUPLICATE_CONTENT)
 
     if split:
@@ -891,8 +865,7 @@
             )
         elif request.app.state.config.TEXT_SPLITTER == "token":
             log.info(
-                "Using token text splitter: %s",
-                request.app.state.config.TIKTOKEN_ENCODING_NAME,
+                f"Using token text splitter: {request.app.state.config.TIKTOKEN_ENCODING_NAME}"
             )
 
             tiktoken.get_encoding(str(request.app.state.config.TIKTOKEN_ENCODING_NAME))
@@ -938,19 +911,18 @@
 
     try:
         if VECTOR_DB_CLIENT.has_collection(collection_name=collection_name):
-            log.info("collection %s already exists", collection_name)
+            log.info(f"collection {collection_name} already exists")
 
             if overwrite:
                 VECTOR_DB_CLIENT.delete_collection(collection_name=collection_name)
-                log.info("deleting existing collection %s", collection_name)
+                log.info(f"deleting existing collection {collection_name}")
             elif add is False:
                 log.info(
-                    "collection %s already exists, overwrite is False and add is False",
-                    collection_name,
+                    f"collection {collection_name} already exists, overwrite is False and add is False"
                 )
                 return True
 
-        log.info("adding to collection %s", collection_name)
+        log.info(f"adding to collection {collection_name}")
         embedding_function = get_embedding_function(
             request.app.state.config.RAG_EMBEDDING_ENGINE,
             request.app.state.config.RAG_EMBEDDING_MODEL,
@@ -1024,8 +996,9 @@
             try:
                 # /files/{file_id}/data/content/update
                 VECTOR_DB_CLIENT.delete_collection(collection_name=f"file-{file.id}")
-            except Exception as e:
-                log.error("Error deleting collection: %s", e)
+            except:
+                # Audio file upload pipeline
+                pass
 
             docs = [
                 Document(
@@ -1126,19 +1099,16 @@
                 ]
             text_content = " ".join([doc.page_content for doc in docs])
 
-        log.debug("text_content: %s", text_content)
+        log.debug(f"text_content: {text_content}")
         Files.update_file_data_by_id(
             file.id,
             {"content": text_content},
         )
 
-        file_hash = calculate_sha256_string(text_content)
-        Files.update_file_hash_by_id(file.id, file_hash)
-
-        if (
-            not request.app.state.config.BYPASS_EMBEDDING_AND_RETRIEVAL
-            and not image_generate
-        ):
+        hash = calculate_sha256_string(text_content)
+        Files.update_file_hash_by_id(file.id, hash)
+
+        if not request.app.state.config.BYPASS_EMBEDDING_AND_RETRIEVAL:
             try:
                 collection_name = (
                     form_data.global_collection_name
@@ -1152,7 +1122,7 @@
                     metadata={
                         "file_id": file.id,
                         "name": file.filename,
-                        "hash": file_hash,
+                        "hash": hash,
                     },
                     add=(
                         True
@@ -1187,17 +1157,17 @@
             }
 
     except Exception as e:
-        # log.exception(e)
+        log.exception(e)
         if "No pandoc was found" in str(e):
             raise HTTPException(
                 status_code=status.HTTP_400_BAD_REQUEST,
                 detail=ERROR_MESSAGES.PANDOC_NOT_INSTALLED,
-            ) from e
+            )
         else:
             raise HTTPException(
                 status_code=status.HTTP_400_BAD_REQUEST,
                 detail=str(e),
-            ) from e
+            )
 
 
 class ProcessTextForm(BaseModel):
