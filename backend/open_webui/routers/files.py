--- conflicted
+++ resolved
@@ -20,9 +20,6 @@
 from open_webui.config import RAG_KNOWLEDGE_URI
 from open_webui.constants import ERROR_MESSAGES
 from open_webui.env import SRC_LOG_LEVELS
-<<<<<<< HEAD
-from open_webui.models.files import FileForm, FileModel, FileModelResponse, Files
-=======
 from open_webui.models.files import (
     FileForm,
     FileModel,
@@ -33,9 +30,7 @@
 
 from open_webui.routers.knowledge import get_knowledge, get_knowledge_list
 from open_webui.routers.retrieval import ProcessFileForm, process_file
->>>>>>> 852d9dcb
 from open_webui.routers.audio import transcribe
-from open_webui.routers.retrieval import ProcessFileForm, process_file
 from open_webui.storage.provider import Storage
 from open_webui.utils.auth import get_admin_user, get_verified_user
 from pydantic import BaseModel
@@ -124,16 +119,11 @@
     request: Request,
     file: UploadFile = File(...),
     user=Depends(get_verified_user),
-<<<<<<< HEAD
-    file_metadata: Optional[dict] = None,
-    image_generate=False,
-=======
     file_metadata: dict = {},
     process: bool = Query(True),
->>>>>>> 852d9dcb
+    image_generate=False,
 ):
-    if file_metadata is None:
-        file_metadata = {}
+    log.info(f"file.content_type: {file.content_type}")
     try:
         file_name = file.filename
         content_type = file.content_type
@@ -156,16 +146,16 @@
         filename = os.path.basename(unsanitized_filename)
 
         # replace filename with uuid
-        file_id = str(uuid.uuid4())
+        id = str(uuid.uuid4())
         name = filename
-        filename = f"{file_id}_{filename}"
+        filename = f"{id}_{filename}"
         contents, file_path = Storage.upload_file(file.file, filename)
 
         file_item = Files.insert_new_file(
             user.id,
             FileForm(
                 **{
-                    "id": file_id,
+                    "id": id,
                     "filename": name,
                     "path": file_path,
                     "meta": {
@@ -179,7 +169,7 @@
         )
         if process:
             try:
-                if file.content_type in [
+                if content_type in [
                     "audio/mpeg",
                     "audio/wav",
                     "audio/ogg",
@@ -190,54 +180,13 @@
 
                     process_file(
                         request,
-                        ProcessFileForm(file_id=id, content=result.get("text", "")),
+                        ProcessFileForm(file_id=id, content=result.get("text", ""), global_collection_name=file_metadata.get("collection_name", "")),
                         user=user,
+                        image_generate=image_generate,
                     )
-                elif file.content_type not in ["image/png", "image/jpeg", "image/gif"]:
-                    process_file(request, ProcessFileForm(file_id=id), user=user)
-
-<<<<<<< HEAD
-        try:
-            if content_type in [
-                "audio/mpeg",
-                "audio/wav",
-                "audio/ogg",
-                "audio/x-m4a",
-            ]:
-                file_path = Storage.get_file(file_path)
-                result = transcribe(request, file_path)
-                process_file(
-                    request,
-                    ProcessFileForm(
-                        file_id=file_id,
-                        content=result.get("text", ""),
-                        global_collection_name=file_metadata.get("collection_name", ""),
-                    ),
-                    user=user,
-                    image_generate=image_generate,
-                )
-            else:
-                process_file(
-                    request,
-                    ProcessFileForm(
-                        file_id=file_id,
-                        global_collection_name=file_metadata.get("collection_name", ""),
-                    ),
-                    user=user,
-                    image_generate=image_generate,
-                )
-
-            file_item = Files.get_file_by_id(id=file_id)
-        except Exception as e:
-            log.exception(e)
-            log.error("Error processing file: %s", file_item.id)
-            file_item = FileModelResponse(
-                **{
-                    **file_item.model_dump(),
-                    "error": str(e.detail) if hasattr(e, "detail") else str(e),
-                }
-            )
-=======
+                elif content_type not in ["image/png", "image/jpeg", "image/gif"]:
+                    process_file(request, ProcessFileForm(file_id=id, global_collection_name=file_metadata.get("collection_name", "")), user=user, image_generate=image_generate,)
+
                 file_item = Files.get_file_by_id(id=id)
             except Exception as e:
                 log.exception(e)
@@ -248,7 +197,6 @@
                         "error": str(e.detail) if hasattr(e, "detail") else str(e),
                     }
                 )
->>>>>>> 852d9dcb
 
         if file_item:
             return file_item
@@ -263,7 +211,7 @@
         raise HTTPException(
             status_code=status.HTTP_400_BAD_REQUEST,
             detail=ERROR_MESSAGES.DEFAULT(e),
-        ) from e
+        )
 
 
 ############################
